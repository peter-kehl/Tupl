/*
 *  Copyright (C) 2011-2017 Cojen.org
 *
 *  This program is free software: you can redistribute it and/or modify
 *  it under the terms of the GNU Affero General Public License as
 *  published by the Free Software Foundation, either version 3 of the
 *  License, or (at your option) any later version.
 *
 *  This program is distributed in the hope that it will be useful,
 *  but WITHOUT ANY WARRANTY; without even the implied warranty of
 *  MERCHANTABILITY or FITNESS FOR A PARTICULAR PURPOSE.  See the
 *  GNU Affero General Public License for more details.
 *
 *  You should have received a copy of the GNU Affero General Public License
 *  along with this program.  If not, see <http://www.gnu.org/licenses/>.
 */

package org.cojen.tupl;

import java.io.InputStream;
import java.io.IOException;
import java.io.OutputStream;

import java.util.Comparator;

/**
 * Abstract wrapper around another cursor. Subclass must implement the {@link #copy copy}
 * method, and it should also override the {@link #store store} and {@link #commit commit}
 * methods.
 *
 * @author Brian S O'Neill
 */
public abstract class WrappedCursor<C extends Cursor> implements Cursor {
    protected final C source;

    protected WrappedCursor(C source) {
        this.source = source;
    }

    /**
     * {@inheritDoc}
     */
    @Override
    public long valueLength() throws IOException {
        return source.valueLength();
    }

    /**
     * Always throws UnmodifiableViewException by default.
     */
    @Override
    public void setValueLength(long length) throws IOException {
        throw new UnmodifiableViewException();
    }

    /**
     * {@inheritDoc}
     */
    @Override
    public int valueRead(long pos, byte[] buf, int off, int len) throws IOException {
        return source.valueRead(pos, buf, off, len);
    }

    /**
     * Always throws UnmodifiableViewException by default.
     */
    @Override
    public void valueWrite(long pos, byte[] buf, int off, int len) throws IOException {
        throw new UnmodifiableViewException();
    }

    /**
     * Always throws UnmodifiableViewException by default.
     */
    @Override
    public void valueClear(long pos, long length) throws IOException {
        throw new UnmodifiableViewException();
    }

    /**
     * {@inheritDoc}
     */
    @Override
    public InputStream newValueInputStream(long pos) throws IOException {
        return source.newValueInputStream(pos);
    }

    /**
     * {@inheritDoc}
     */
    @Override
    public InputStream newValueInputStream(long pos, int bufferSize) throws IOException {
        return source.newValueInputStream(pos, bufferSize);
    }

    /**
     * Always throws UnmodifiableViewException by default.
     */
    @Override
    public OutputStream newValueOutputStream(long pos) throws IOException {
        throw new UnmodifiableViewException();
    }

    /**
     * Always throws UnmodifiableViewException by default.
     */
    @Override
    public OutputStream newValueOutputStream(long pos, int bufferSize) throws IOException {
        throw new UnmodifiableViewException();
    }

    /**
     * {@inheritDoc}
     */
    @Override
    public Ordering getOrdering() {
        return source.getOrdering();
    }

    /**
     * {@inheritDoc}
     */
    @Override
    public Comparator<byte[]> getComparator() {
        return source.getComparator();
    }

    /**
     * {@inheritDoc}
     */
    @Override
    public Transaction link(Transaction txn) {
        return source.link(txn);
    }

    /**
     * {@inheritDoc}
     */
    @Override
    public Transaction link() {
        return source.link();
    }

    /**
     * {@inheritDoc}
     */
    @Override
    public byte[] key() {
        return source.key();
    }

    /**
     * {@inheritDoc}
     */
    @Override
    public byte[] value() {
        return source.value();
    }

    /**
     * {@inheritDoc}
     */
    @Override
    public boolean autoload(boolean mode) {
        return source.autoload(mode);
    }

    /**
     * {@inheritDoc}
     */
    @Override
    public boolean autoload() {
        return source.autoload();
    }

    /**
     * {@inheritDoc}
     */
    @Override
    public int compareKeyTo(byte[] rkey) {
        return source.compareKeyTo(rkey);
    }

    /**
     * {@inheritDoc}
     */
    @Override
    public int compareKeyTo(byte[] rkey, int offset, int length) {
        return source.compareKeyTo(rkey, offset, length);
    }

    /**
     * {@inheritDoc}
     */
    @Override
    public boolean register() throws IOException {
        return source.register();
    }

    /**
     * {@inheritDoc}
     */
    @Override
    public void unregister() {
        source.unregister();
    }

    /**
     * {@inheritDoc}
     */
    @Override
    public LockResult first() throws IOException {
        return source.first();
    }

    /**
     * {@inheritDoc}
     */
    @Override
    public LockResult last() throws IOException {
        return source.last();
    }

    /**
     * {@inheritDoc}
     */
    @Override
    public LockResult skip(long amount) throws IOException {
        return source.skip(amount);
    }

    /**
     * {@inheritDoc}
     */
    @Override
    public LockResult skip(long amount, byte[] limitKey, boolean inclusive) throws IOException {
        return source.skip(amount, limitKey, inclusive);
    }

    /**
     * {@inheritDoc}
     */
    @Override
    public LockResult next() throws IOException {
        return source.next();
    }

    /**
     * {@inheritDoc}
     */
    @Override
    public LockResult nextLe(byte[] limitKey) throws IOException {
        return source.nextLe(limitKey);
    }

    /**
     * {@inheritDoc}
     */
    @Override
    public LockResult nextLt(byte[] limitKey) throws IOException {
        return source.nextLt(limitKey);
    }

    /**
     * {@inheritDoc}
     */
    @Override
    public LockResult previous() throws IOException {
        return source.previous();
    }

    /**
     * {@inheritDoc}
     */
    @Override
    public LockResult previousGe(byte[] limitKey) throws IOException {
        return source.previousGe(limitKey);
    }

    /**
     * {@inheritDoc}
     */
    @Override
    public LockResult previousGt(byte[] limitKey) throws IOException {
        return source.previousGt(limitKey);
    }

    /**
     * {@inheritDoc}
     */
    @Override
    public LockResult find(byte[] key) throws IOException {
        return source.find(key);
    }

    /**
     * {@inheritDoc}
     */
    @Override
    public LockResult findGe(byte[] key) throws IOException {
        return source.findGe(key);
    }

    /**
     * {@inheritDoc}
     */
    @Override
    public LockResult findGt(byte[] key) throws IOException {
        return source.findGt(key);
    }

    /**
     * {@inheritDoc}
     */
    @Override
    public LockResult findLe(byte[] key) throws IOException {
        return source.findLe(key);
    }

    /**
     * {@inheritDoc}
     */
    @Override
    public LockResult findLt(byte[] key) throws IOException {
        return source.findLt(key);
    }

    /**
     * {@inheritDoc}
     */
    @Override
    public LockResult findNearby(byte[] key) throws IOException {
        return source.findNearby(key);
    }

    /**
     * {@inheritDoc}
     */
    @Override
    public LockResult findNearbyGe(byte[] key) throws IOException {
        return source.findNearbyGe(key);
    }

    /**
     * {@inheritDoc}
     */
    @Override
    public LockResult findNearbyGt(byte[] key) throws IOException {
        return source.findNearbyGt(key);
    }

    /**
     * {@inheritDoc}
     */
    @Override
    public LockResult findNearbyLe(byte[] key) throws IOException {
        return source.findNearbyLe(key);
    }

    /**
     * {@inheritDoc}
     */
    @Override
    public LockResult findNearbyLt(byte[] key) throws IOException {
        return source.findNearbyLt(key);
    }

    /**
     * {@inheritDoc}
     */
    @Override
    public LockResult random(byte[] lowKey, byte[] highKey) throws IOException {
        return source.random(lowKey, highKey);
    }

    /**
     * {@inheritDoc}
     */
    @Override
    public LockResult lock() throws IOException {
        return source.lock();
    }

    /**
     * {@inheritDoc}
     */
    @Override
    public LockResult load() throws IOException {
        return source.load();
    }

    /**
     * Always throws UnmodifiableViewException by default.
     */
    @Override
    public void store(byte[] value) throws IOException {
        throw new UnmodifiableViewException();
    }

    /**
     * Always throws UnmodifiableViewException by default.
     */
    @Override
    public void commit(byte[] value) throws IOException {
        throw new UnmodifiableViewException();
    }

    /**
<<<<<<< HEAD
     * Always throws UnmodifiableViewException by default.
     */
    @Override
    public void transferTo(Cursor target) throws IOException {
        throw new UnmodifiableViewException();
    }

    /**
     * Returns an unmodifiable stream by default.
=======
     * {@inheritDoc}
>>>>>>> 433f00c0
     */
    @Override
    public void reset() {
        source.reset();
    }

    /**
     * {@inheritDoc}
     */
    @Override
    public void close() {
        source.close();
    }
}<|MERGE_RESOLUTION|>--- conflicted
+++ resolved
@@ -406,7 +406,6 @@
     }
 
     /**
-<<<<<<< HEAD
      * Always throws UnmodifiableViewException by default.
      */
     @Override
@@ -415,10 +414,7 @@
     }
 
     /**
-     * Returns an unmodifiable stream by default.
-=======
-     * {@inheritDoc}
->>>>>>> 433f00c0
+     * {@inheritDoc}
      */
     @Override
     public void reset() {
