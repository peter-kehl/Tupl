/*
 *  Copyright (C) 2011-2017 Cojen.org
 *
 *  This program is free software: you can redistribute it and/or modify
 *  it under the terms of the GNU Affero General Public License as
 *  published by the Free Software Foundation, either version 3 of the
 *  License, or (at your option) any later version.
 *
 *  This program is distributed in the hope that it will be useful,
 *  but WITHOUT ANY WARRANTY; without even the implied warranty of
 *  MERCHANTABILITY or FITNESS FOR A PARTICULAR PURPOSE.  See the
 *  GNU Affero General Public License for more details.
 *
 *  You should have received a copy of the GNU Affero General Public License
 *  along with this program.  If not, see <http://www.gnu.org/licenses/>.
 */

package org.cojen.tupl;

import java.io.Closeable;
import java.io.IOException;

import java.util.Comparator;

/**
 * Maintains a logical position in a {@link View}. Cursor instances can only be
 * safely used by one thread at a time, and they must be {@link #reset reset}
 * when no longer needed. Instances can be exchanged by threads, as long as a
 * happens-before relationship is established. Without proper exclusion,
 * multiple threads interacting with a Cursor instance may cause database
 * corruption.
 *
 * <p>Methods which return {@link LockResult} might acquire a lock to access
 * the requested entry. The return type indicates if the lock is still {@link
 * LockResult#isHeld held}, and in what fashion. Except where indicated, a
 * {@link LockTimeoutException} is thrown when a lock cannot be acquired in
 * time. When cursor is {@link #link linked} to a transaction, it defines the
 * locking behavior and timeout. Otherwise, a lock is always acquired, with the
 * {@link DatabaseConfig#lockTimeout default} timeout.
 *
 * <p>If a {@link LockFailureException} is thrown from any method, the Cursor
 * is positioned at the desired key, but the value is {@link #NOT_LOADED}.
 *
 * @author Brian S O'Neill
 * @see View#newCursor View.newCursor
 */
public interface Cursor extends ValueAccessor, Closeable {
    /**
     * Empty marker which indicates that value exists but has not been {@link
     * #load loaded}.
     */
    public static final byte[] NOT_LOADED = new byte[0];

    /**
     * Returns the key ordering for this cursor.
     */
    public Ordering getOrdering();

    /**
     * Returns a comparator for the ordering of this view, or null if unordered.
     */
    public default Comparator<byte[]> getComparator() {
        return null;
    }

    /**
     * Link to a transaction, which can be null for auto-commit mode. All
     * entries visited by the cursor become part of the given transaction.  To
     * continue using a cursor after the transaction is complete, link it to
     * null or another transaction. Otherwise, the original transaction will be
     * resurrected.
     *
     * @return prior linked transaction
     * @throws IllegalArgumentException if transaction belongs to another database instance
     */
    public Transaction link(Transaction txn);

    /**
     * Returns the transaction the cursor is currently linked to.
     */
    public Transaction link();

    /**
     * Returns an uncopied reference to the current key, or null if Cursor is
     * unpositioned. Array contents must not be modified.
     */
    public byte[] key();

    /**
     * Returns an uncopied reference to the current value, which might be null or {@link
     * #NOT_LOADED}. Array contents can be safely modified. Altering the value via the {@link
     * ValueAccessor} methods doesn't affect the object returned by this method.
     */
    public byte[] value();

    /**
     * By default, values are loaded automatically, as they are seen. When disabled, values
     * might need to be {@link Cursor#load manually loaded}. When a {@link Transformer} is
     * used, the value might still be loaded automatically. When the value exists but hasn't
     * been loaded, the value field of the cursor is set to {@link NOT_LOADED}.
     *
     * @param mode false to disable
     * @return prior autoload mode
     */
    public boolean autoload(boolean mode);

    /**
     * Returns the current autoload mode.
     */
    public boolean autoload();

    /**
     * Compare the current key to the one given.
     *
     * @param rkey key to compare to
     * @return a negative integer, zero, or a positive integer as current key
     * is less than, equal to, or greater than the rkey.
     * @throws NullPointerException if current key or rkey is null
     */
    public default int compareKeyTo(byte[] rkey) {
        byte[] lkey = key();
        return Utils.compareUnsigned(lkey, 0, lkey.length, rkey, 0, rkey.length);
    }

    /**
     * Compare the current key to the one given.
     *
     * @param rkey key to compare to
     * @param offset offset into rkey
     * @param length length of rkey
     * @return a negative integer, zero, or a positive integer as current key
     * is less than, equal to, or greater than the rkey.
     * @throws NullPointerException if current key or rkey is null
     */
    public default int compareKeyTo(byte[] rkey, int offset, int length) {
        byte[] lkey = key();
        return Utils.compareUnsigned(lkey, 0, lkey.length, rkey, offset, length);
    }

    /**
     * Attempt to register this cursor for direct redo operations, which can improve
     * replication performance when modifying a range of values. Without registration, replicas
     * must perform a full find operation for each modification made in the range.
     * Registration isn't useful when using the cursor for single updates.
     *
     * <p>The cursor is automatically {@link #unregister unregistered} when {@link #reset
     * reset}, or when moved to an undefined position, or when moving the cursor
     * non-incrementally. Methods whose name starts with "next", "previous", "skip", or
     * "findNearby" are considered to move the cursor incrementally. The use of these methods
     * generally indicates that registering the cursor might be beneficial.
     */
    public default boolean register() throws IOException {
        return false;
    }

    /**
     * Unregisters the cursor for direct redo operations.
     *
     * @see #register
     */
    public default void unregister() {
    }

    /**
     * Moves the Cursor to find the first available entry. Cursor key and value
     * are set to null if no entries exist, and position will be undefined.
     *
     * @return {@link LockResult#UNOWNED UNOWNED}, {@link LockResult#ACQUIRED
     * ACQUIRED}, {@link LockResult#OWNED_SHARED OWNED_SHARED}, {@link
     * LockResult#OWNED_UPGRADABLE OWNED_UPGRADABLE}, or {@link
     * LockResult#OWNED_EXCLUSIVE OWNED_EXCLUSIVE}
     */
    public LockResult first() throws IOException;

    /**
     * Moves the Cursor to find the last available entry. Cursor key and value
     * are set to null if no entries exist, and position will be undefined.
     *
     * @return {@link LockResult#UNOWNED UNOWNED}, {@link LockResult#ACQUIRED
     * ACQUIRED}, {@link LockResult#OWNED_SHARED OWNED_SHARED}, {@link
     * LockResult#OWNED_UPGRADABLE OWNED_UPGRADABLE}, or {@link
     * LockResult#OWNED_EXCLUSIVE OWNED_EXCLUSIVE}
     */
    public LockResult last() throws IOException;

    /**
     * Moves the Cursor by a relative amount of entries. Pass a positive amount
     * to skip forward, and pass a negative amount to skip backwards. If less
     * than the given amount of entries are available, the Cursor is reset.
     *
     * <p>Skipping by 1 is equivalent to calling {@link #next next}, and
     * skipping by -1 is equivalent to calling {@link #previous previous}. A
     * skip of 0 merely checks and returns the lock state for the current
     * key. Lock acquisition only applies to the target entry &mdash; no locks
     * are acquired for entries in between.
     *
     * @return {@link LockResult#UNOWNED UNOWNED}, {@link LockResult#ACQUIRED
     * ACQUIRED}, {@link LockResult#OWNED_SHARED OWNED_SHARED}, {@link
     * LockResult#OWNED_UPGRADABLE OWNED_UPGRADABLE}, or {@link
     * LockResult#OWNED_EXCLUSIVE OWNED_EXCLUSIVE}
     * @throws UnpositionedCursorException if position is undefined at invocation time
     */
    public LockResult skip(long amount) throws IOException;

    /**
     * Moves the Cursor by a relative amount of entries, stopping sooner if the limit key is
     * reached. Pass a positive amount to skip forward, and pass a negative amount to skip
     * backwards. If the limit key is reached, or if less than the given amount of entries are
     * available, the Cursor is reset.
     *
     * <p>Skipping by 1 is equivalent to calling {@link #nextLe nextLe}, {@link #nextLt nextLt}
     * or {@link #next next}, depending on which type of limit was provided. Likewise, skipping
     * by -1 is equivalent to calling {@link #previousGe previousGe}, {@link #previousGt
     * previousGt} or {@link #previous previous}. A skip of 0 merely checks and returns the
     * lock state for the current key. Lock acquisition only applies to the target entry
     * &mdash; no locks are acquired for entries in between.
     *
     * @param limitKey limit key; pass null for no limit
     * @param inclusive true if limit is inclusive, false for exclusive
     * @return {@link LockResult#UNOWNED UNOWNED}, {@link LockResult#ACQUIRED
     * ACQUIRED}, {@link LockResult#OWNED_SHARED OWNED_SHARED}, {@link
     * LockResult#OWNED_UPGRADABLE OWNED_UPGRADABLE}, or {@link
     * LockResult#OWNED_EXCLUSIVE OWNED_EXCLUSIVE}
     * @throws UnpositionedCursorException if position is undefined at invocation time
     */
    public default LockResult skip(long amount, byte[] limitKey, boolean inclusive)
        throws IOException
    {
        return ViewUtils.skip(this, amount, limitKey, inclusive);
    }

    /**
     * Moves to the Cursor to the next available entry. Cursor key and value
     * are set to null if no next entry exists, and position will be undefined.
     *
     * @return {@link LockResult#UNOWNED UNOWNED}, {@link LockResult#ACQUIRED
     * ACQUIRED}, {@link LockResult#OWNED_SHARED OWNED_SHARED}, {@link
     * LockResult#OWNED_UPGRADABLE OWNED_UPGRADABLE}, or {@link
     * LockResult#OWNED_EXCLUSIVE OWNED_EXCLUSIVE}
     * @throws UnpositionedCursorException if position is undefined at invocation time
     */
    public LockResult next() throws IOException;

    /**
     * Moves to the Cursor to the next available entry, but only when less than
     * or equal to the given limit key. Cursor key and value are set to null if
     * no applicable entry exists, and position will be undefined.
     *
     * @return {@link LockResult#UNOWNED UNOWNED}, {@link LockResult#ACQUIRED
     * ACQUIRED}, {@link LockResult#OWNED_SHARED OWNED_SHARED}, {@link
     * LockResult#OWNED_UPGRADABLE OWNED_UPGRADABLE}, or {@link
     * LockResult#OWNED_EXCLUSIVE OWNED_EXCLUSIVE}
     * @throws NullPointerException if limit key is null
     * @throws UnpositionedCursorException if position is undefined at invocation time
     */
    public default LockResult nextLe(byte[] limitKey) throws IOException {
        return ViewUtils.nextCmp(this, limitKey, 1);
    }

    /**
     * Moves to the Cursor to the next available entry, but only when less than
     * the given limit key. Cursor key and value are set to null if no
     * applicable entry exists, and position will be undefined.
     *
     * @return {@link LockResult#UNOWNED UNOWNED}, {@link LockResult#ACQUIRED
     * ACQUIRED}, {@link LockResult#OWNED_SHARED OWNED_SHARED}, {@link
     * LockResult#OWNED_UPGRADABLE OWNED_UPGRADABLE}, or {@link
     * LockResult#OWNED_EXCLUSIVE OWNED_EXCLUSIVE}
     * @throws NullPointerException if limit key is null
     * @throws UnpositionedCursorException if position is undefined at invocation time
     */
    public default LockResult nextLt(byte[] limitKey) throws IOException {
        return ViewUtils.nextCmp(this, limitKey, 0);
    }

    /**
     * Moves to the Cursor to the previous available entry. Cursor key and
     * value are set to null if no previous entry exists, and position will be
     * undefined.
     *
     * @return {@link LockResult#UNOWNED UNOWNED}, {@link LockResult#ACQUIRED
     * ACQUIRED}, {@link LockResult#OWNED_SHARED OWNED_SHARED}, {@link
     * LockResult#OWNED_UPGRADABLE OWNED_UPGRADABLE}, or {@link
     * LockResult#OWNED_EXCLUSIVE OWNED_EXCLUSIVE}
     * @throws UnpositionedCursorException if position is undefined at invocation time
     */
    public LockResult previous() throws IOException;

    /**
     * Moves to the Cursor to the previous available entry, but only when
     * greater than or equal to the given limit key. Cursor key and value are
     * set to null if no applicable entry exists, and position will be
     * undefined.
     *
     * @return {@link LockResult#UNOWNED UNOWNED}, {@link LockResult#ACQUIRED
     * ACQUIRED}, {@link LockResult#OWNED_SHARED OWNED_SHARED}, {@link
     * LockResult#OWNED_UPGRADABLE OWNED_UPGRADABLE}, or {@link
     * LockResult#OWNED_EXCLUSIVE OWNED_EXCLUSIVE}
     * @throws NullPointerException if limit key is null
     * @throws UnpositionedCursorException if position is undefined at invocation time
     */
    public default LockResult previousGe(byte[] limitKey) throws IOException {
        return ViewUtils.previousCmp(this, limitKey, -1);
    }

    /**
     * Moves to the Cursor to the previous available entry, but only when
     * greater than the given limit key. Cursor key and value are set to null
     * if no applicable entry exists, and position will be undefined.
     *
     * @return {@link LockResult#UNOWNED UNOWNED}, {@link LockResult#ACQUIRED
     * ACQUIRED}, {@link LockResult#OWNED_SHARED OWNED_SHARED}, {@link
     * LockResult#OWNED_UPGRADABLE OWNED_UPGRADABLE}, or {@link
     * LockResult#OWNED_EXCLUSIVE OWNED_EXCLUSIVE}
     * @throws NullPointerException if limit key is null
     * @throws UnpositionedCursorException if position is undefined at invocation time
     */
    public default LockResult previousGt(byte[] limitKey) throws IOException {
        return ViewUtils.previousCmp(this, limitKey, 0);
    }

    /**
     * Moves the Cursor to find the given key.
     *
     * <p>Ownership of the key instance transfers to the Cursor, and it must
     * not be modified after calling this method.
     *
     * @return {@link LockResult#UNOWNED UNOWNED}, {@link LockResult#ACQUIRED
     * ACQUIRED}, {@link LockResult#OWNED_SHARED OWNED_SHARED}, {@link
     * LockResult#OWNED_UPGRADABLE OWNED_UPGRADABLE}, or {@link
     * LockResult#OWNED_EXCLUSIVE OWNED_EXCLUSIVE}
     * @throws NullPointerException if key is null
     */
    public LockResult find(byte[] key) throws IOException;

    /**
     * Moves the Cursor to find the first available entry greater than or equal
     * to the given key.
     *
     * <p>Ownership of the key instance transfers to the Cursor, and it must
     * not be modified after calling this method.
     *
     * @return {@link LockResult#UNOWNED UNOWNED}, {@link LockResult#ACQUIRED
     * ACQUIRED}, {@link LockResult#OWNED_SHARED OWNED_SHARED}, {@link
     * LockResult#OWNED_UPGRADABLE OWNED_UPGRADABLE}, or {@link
     * LockResult#OWNED_EXCLUSIVE OWNED_EXCLUSIVE}
     * @throws NullPointerException if key is null
     */
    public default LockResult findGe(byte[] key) throws IOException {
        LockResult result = find(key);
        if (value() == null) {
            if (result == LockResult.ACQUIRED) {
                link().unlock();
            }
            result = next();
        }
        return result;
    }

    /**
     * Moves the Cursor to find the first available entry greater than the
     * given key.
     *
     * <p>Ownership of the key instance transfers to the Cursor, and it must
     * not be modified after calling this method.
     *
     * @return {@link LockResult#UNOWNED UNOWNED}, {@link LockResult#ACQUIRED
     * ACQUIRED}, {@link LockResult#OWNED_SHARED OWNED_SHARED}, {@link
     * LockResult#OWNED_UPGRADABLE OWNED_UPGRADABLE}, or {@link
     * LockResult#OWNED_EXCLUSIVE OWNED_EXCLUSIVE}
     * @throws NullPointerException if key is null
     */
    public default LockResult findGt(byte[] key) throws IOException {
        ViewUtils.findNoLock(this, key);
        return next();
    }

    /**
     * Moves the Cursor to find the first available entry less than or equal to
     * the given key.
     *
     * <p>Ownership of the key instance transfers to the Cursor, and it must
     * not be modified after calling this method.
     *
     * @return {@link LockResult#UNOWNED UNOWNED}, {@link LockResult#ACQUIRED
     * ACQUIRED}, {@link LockResult#OWNED_SHARED OWNED_SHARED}, {@link
     * LockResult#OWNED_UPGRADABLE OWNED_UPGRADABLE}, or {@link
     * LockResult#OWNED_EXCLUSIVE OWNED_EXCLUSIVE}
     * @throws NullPointerException if key is null
     */
    public default LockResult findLe(byte[] key) throws IOException {
        LockResult result = find(key);
        if (value() == null) {
            if (result == LockResult.ACQUIRED) {
                link().unlock();
            }
            result = previous();
        }
        return result;
    }

    /**
     * Moves the Cursor to find the first available entry less than the given
     * key.
     *
     * <p>Ownership of the key instance transfers to the Cursor, and it must
     * not be modified after calling this method.
     *
     * @return {@link LockResult#UNOWNED UNOWNED}, {@link LockResult#ACQUIRED
     * ACQUIRED}, {@link LockResult#OWNED_SHARED OWNED_SHARED}, {@link
     * LockResult#OWNED_UPGRADABLE OWNED_UPGRADABLE}, or {@link
     * LockResult#OWNED_EXCLUSIVE OWNED_EXCLUSIVE}
     * @throws NullPointerException if key is null
     */
    public default LockResult findLt(byte[] key) throws IOException {
        ViewUtils.findNoLock(this, key);
        return previous();
    }

    /**
     * Optimized version of the regular find method, which can perform fewer search steps if
     * the given key is in close proximity to the current one. Even if not in close proximity,
     * the find outcome is identical, although it may perform more slowly.
     *
     * <p>Ownership of the key instance transfers to the Cursor, and it must
     * not be modified after calling this method.
     *
     * @return {@link LockResult#UNOWNED UNOWNED}, {@link LockResult#ACQUIRED
     * ACQUIRED}, {@link LockResult#OWNED_SHARED OWNED_SHARED}, {@link
     * LockResult#OWNED_UPGRADABLE OWNED_UPGRADABLE}, or {@link
     * LockResult#OWNED_EXCLUSIVE OWNED_EXCLUSIVE}
     * @throws NullPointerException if key is null
     */
    public default LockResult findNearby(byte[] key) throws IOException {
        return find(key);
    }

    /**
     * Optimized version of the regular findGe method, which can perform fewer search steps if
     * the given key is in close proximity to the current one. Even if not in close proximity,
     * the find outcome is identical, although it may perform more slowly.
     *
     * <p>Ownership of the key instance transfers to the Cursor, and it must
     * not be modified after calling this method.
     *
     * @return {@link LockResult#UNOWNED UNOWNED}, {@link LockResult#ACQUIRED
     * ACQUIRED}, {@link LockResult#OWNED_SHARED OWNED_SHARED}, {@link
     * LockResult#OWNED_UPGRADABLE OWNED_UPGRADABLE}, or {@link
     * LockResult#OWNED_EXCLUSIVE OWNED_EXCLUSIVE}
     * @throws NullPointerException if key is null
     */
    public default LockResult findNearbyGe(byte[] key) throws IOException {
        LockResult result = findNearby(key);
        if (value() == null) {
            if (result == LockResult.ACQUIRED) {
                link().unlock();
            }
            result = next();
        }
        return result;
    }

    /**
     * Optimized version of the regular findGt method, which can perform fewer search steps if
     * the given key is in close proximity to the current one. Even if not in close proximity,
     * the find outcome is identical, although it may perform more slowly.
     *
     * <p>Ownership of the key instance transfers to the Cursor, and it must
     * not be modified after calling this method.
     *
     * @return {@link LockResult#UNOWNED UNOWNED}, {@link LockResult#ACQUIRED
     * ACQUIRED}, {@link LockResult#OWNED_SHARED OWNED_SHARED}, {@link
     * LockResult#OWNED_UPGRADABLE OWNED_UPGRADABLE}, or {@link
     * LockResult#OWNED_EXCLUSIVE OWNED_EXCLUSIVE}
     * @throws NullPointerException if key is null
     */
    public default LockResult findNearbyGt(byte[] key) throws IOException {
        ViewUtils.findNearbyNoLock(this, key);
        return next();
    }

    /**
     * Optimized version of the regular findLe method, which can perform fewer search steps if
     * the given key is in close proximity to the current one. Even if not in close proximity,
     * the find outcome is identical, although it may perform more slowly.
     *
     * <p>Ownership of the key instance transfers to the Cursor, and it must
     * not be modified after calling this method.
     *
     * @return {@link LockResult#UNOWNED UNOWNED}, {@link LockResult#ACQUIRED
     * ACQUIRED}, {@link LockResult#OWNED_SHARED OWNED_SHARED}, {@link
     * LockResult#OWNED_UPGRADABLE OWNED_UPGRADABLE}, or {@link
     * LockResult#OWNED_EXCLUSIVE OWNED_EXCLUSIVE}
     * @throws NullPointerException if key is null
     */
    public default LockResult findNearbyLe(byte[] key) throws IOException {
        LockResult result = findNearby(key);
        if (value() == null) {
            if (result == LockResult.ACQUIRED) {
                link().unlock();
            }
            result = previous();
        }
        return result;
    }

    /**
     * Optimized version of the regular findLt method, which can perform fewer search steps if
     * the given key is in close proximity to the current one. Even if not in close proximity,
     * the find outcome is identical, although it may perform more slowly.
     *
     * <p>Ownership of the key instance transfers to the Cursor, and it must
     * not be modified after calling this method.
     *
     * @return {@link LockResult#UNOWNED UNOWNED}, {@link LockResult#ACQUIRED
     * ACQUIRED}, {@link LockResult#OWNED_SHARED OWNED_SHARED}, {@link
     * LockResult#OWNED_UPGRADABLE OWNED_UPGRADABLE}, or {@link
     * LockResult#OWNED_EXCLUSIVE OWNED_EXCLUSIVE}
     * @throws NullPointerException if key is null
     */
    public default LockResult findNearbyLt(byte[] key) throws IOException {
        ViewUtils.findNearbyNoLock(this, key);
        return previous();
    }

    /**
     * Moves the Cursor to a random entry, but not guaranteed to be chosen from
     * a uniform distribution. Cursor key and value are set to null if no
     * entries exist, and position will be undefined.
     *
     * @param lowKey inclusive lowest key in the selectable range; pass null for open range
     * @param highKey exclusive highest key in the selectable range; pass null for open range
     * @return {@link LockResult#UNOWNED UNOWNED}, {@link LockResult#ACQUIRED
     * ACQUIRED}, {@link LockResult#OWNED_SHARED OWNED_SHARED}, {@link
     * LockResult#OWNED_UPGRADABLE OWNED_UPGRADABLE}, or {@link
     * LockResult#OWNED_EXCLUSIVE OWNED_EXCLUSIVE}
     */
    public LockResult random(byte[] lowKey, byte[] highKey) throws IOException;

    /**
     * Locks the current entry, as if by calling load. Locking is performed automatically
     * within transactions, and so invocation of this method is necessary only when manually
     * tweaking the lock mode. If a lock was acquired (even if not retained), the cursor value
     * field is updated according to the current autoload mode.
     *
     * <p>By default, this method simply calls load. Subclasses are encouraged to provide a
     * more efficient implementation.
     *
     * @throws UnpositionedCursorException if position is undefined at invocation time
     * @return {@link LockResult#UNOWNED UNOWNED}, {@link LockResult#ACQUIRED
     * ACQUIRED}, {@link LockResult#OWNED_SHARED OWNED_SHARED}, {@link
     * LockResult#OWNED_UPGRADABLE OWNED_UPGRADABLE}, or {@link
     * LockResult#OWNED_EXCLUSIVE OWNED_EXCLUSIVE}
     */
    public default LockResult lock() throws IOException {
        return load();
    }

    /**
     * Loads or reloads the value at the cursor's current position. Cursor value is set to null
     * if entry no longer exists, but the position remains unmodified.
     *
     * @throws UnpositionedCursorException if position is undefined at invocation time
     * @return {@link LockResult#UNOWNED UNOWNED}, {@link LockResult#ACQUIRED
     * ACQUIRED}, {@link LockResult#OWNED_SHARED OWNED_SHARED}, {@link
     * LockResult#OWNED_UPGRADABLE OWNED_UPGRADABLE}, or {@link
     * LockResult#OWNED_EXCLUSIVE OWNED_EXCLUSIVE}
     */
    public LockResult load() throws IOException;

    /**
     * Stores a value into the current entry, leaving the position
     * unchanged. An entry may be inserted, updated or deleted by this
     * method. A null value deletes the entry. Unless an exception is thrown,
     * the object returned by the {@link #value value} method will be the same
     * instance as was provided to this method.
     *
     * @param value value to store; pass null to delete
     * @throws UnpositionedCursorException if position is undefined at invocation time
     * @throws ViewConstraintException if value is not permitted
     */
    public void store(byte[] value) throws IOException;

    /**
     * Combined store and commit to the linked transaction. Although similar to storing and
     * committing explicitly, additional optimizations can be applied. In particular, no undo
     * log entry is required when committing the outermost transaction scope. This is the same
     * optimization used by null transactions (auto-commit).
     *
     * @param value value to store; pass null to delete
     * @throws UnpositionedCursorException if position is undefined at invocation time
     * @throws ViewConstraintException if value is not permitted
     */
    public default void commit(byte[] value) throws IOException {
        ViewUtils.commit(this, value);
    }

<<<<<<< HEAD
    /**
     * Transfers the current entry to another position, within this view or another view. If
     * the target already has an entry, the transfer operation replaces it. Large values can be
     * transferred efficiently by not performing a full copy, but only when autoload is
     * disabled.
     *
     * @throws NullPointerException if target is null
     * @throws IllegalArgumentException if transaction linkage doesn't match or is null
     * @throws IllegalStateException if either cursor position is undefined at invocation time
     * @throws ViewConstraintException if value is not permitted in the target view
     */
    public default void transferTo(Cursor target) throws IOException {
        ViewUtils.transfer(this, target);
    }

    //public int read(LockResult[] result,int start,byte[] b, int off, int len) throws IOException;

    /**
     * Appends data to the current entry's value, creating it if necessary.
     *
     * @param data non-null data to append
     * @throws NullPointerException if data is null
     * @throws UnpositionedCursorException if position is undefined at invocation time
     */
    //public void append(byte[] data) throws IOException;

    /**
     * Returns an opened stream at the cursor's current position, or an unopened stream if the
     * cursor is unpositioned. When using a cursor for opening streams, {@link #autoload
     * autoload} should be disabled.
     */
    /*
    public default Stream newStream() {
        throw new UnsupportedOperationException();
    }
    */

=======
>>>>>>> 433f00c0
    /**
     * Returns a new independent Cursor, positioned where this one is, and
     * linked to the same transaction. The original and copied Cursor can be
     * acted upon without affecting each other's state.
     */
    public Cursor copy();

    /**
     * Resets the Cursor and moves it to an undefined position. The key and value references
     * are set to null.
     */
    public void reset();

    /**
     * Equivalent to the reset method, which moves the Cursor to an undefined position. The
     * Cursor is re-opened automatically if positioned again.
     */
    @Override
    public void close();
}<|MERGE_RESOLUTION|>--- conflicted
+++ resolved
@@ -595,7 +595,6 @@
         ViewUtils.commit(this, value);
     }
 
-<<<<<<< HEAD
     /**
      * Transfers the current entry to another position, within this view or another view. If
      * the target already has an entry, the transfer operation replaces it. Large values can be
@@ -611,30 +610,6 @@
         ViewUtils.transfer(this, target);
     }
 
-    //public int read(LockResult[] result,int start,byte[] b, int off, int len) throws IOException;
-
-    /**
-     * Appends data to the current entry's value, creating it if necessary.
-     *
-     * @param data non-null data to append
-     * @throws NullPointerException if data is null
-     * @throws UnpositionedCursorException if position is undefined at invocation time
-     */
-    //public void append(byte[] data) throws IOException;
-
-    /**
-     * Returns an opened stream at the cursor's current position, or an unopened stream if the
-     * cursor is unpositioned. When using a cursor for opening streams, {@link #autoload
-     * autoload} should be disabled.
-     */
-    /*
-    public default Stream newStream() {
-        throw new UnsupportedOperationException();
-    }
-    */
-
-=======
->>>>>>> 433f00c0
     /**
      * Returns a new independent Cursor, positioned where this one is, and
      * linked to the same transaction. The original and copied Cursor can be
