/*
 *  Copyright (C) 2011-2017 Cojen.org
 *
 *  This program is free software: you can redistribute it and/or modify
 *  it under the terms of the GNU Affero General Public License as
 *  published by the Free Software Foundation, either version 3 of the
 *  License, or (at your option) any later version.
 *
 *  This program is distributed in the hope that it will be useful,
 *  but WITHOUT ANY WARRANTY; without even the implied warranty of
 *  MERCHANTABILITY or FITNESS FOR A PARTICULAR PURPOSE.  See the
 *  GNU Affero General Public License for more details.
 *
 *  You should have received a copy of the GNU Affero General Public License
 *  along with this program.  If not, see <http://www.gnu.org/licenses/>.
 */

package org.cojen.tupl;

import java.io.InputStream;
import java.io.IOException;
import java.io.OutputStream;

import java.util.Comparator;

/**
 * 
 *
 * @author Brian S O'Neill
 */
final class ReverseCursor implements Cursor {
    private final Cursor mSource;

    ReverseCursor(Cursor source) {
        mSource = source;
    }

    @Override
    public long valueLength() throws IOException {
        return mSource.valueLength();
    }

    @Override
    public void setValueLength(long length) throws IOException {
        mSource.setValueLength(length);
    }

    @Override
    public int valueRead(long pos, byte[] buf, int off, int len) throws IOException {
        return mSource.valueRead(pos, buf, off, len);
    }

    @Override
    public void valueWrite(long pos, byte[] buf, int off, int len) throws IOException {
        mSource.valueWrite(pos, buf, off, len);
    }

    @Override
    public void valueClear(long pos, long length) throws IOException {
        mSource.valueClear(pos, length);
    }

    @Override
    public InputStream newValueInputStream(long pos) throws IOException {
        return mSource.newValueInputStream(pos);
    }

    @Override
    public InputStream newValueInputStream(long pos, int bufferSize) throws IOException {
        return mSource.newValueInputStream(pos, bufferSize);
    }

    @Override
    public OutputStream newValueOutputStream(long pos) throws IOException {
        return mSource.newValueOutputStream(pos);
    }

    @Override
    public OutputStream newValueOutputStream(long pos, int bufferSize) throws IOException {
        return mSource.newValueOutputStream(pos, bufferSize);
    }

    @Override
    public Ordering getOrdering() {
        return mSource.getOrdering().reverse();
    }

    @Override
    public Comparator<byte[]> getComparator() {
        return mSource.getComparator().reversed();
    }

    @Override
    public Transaction link(Transaction txn) {
        return mSource.link(txn);
    }

    @Override
    public Transaction link() {
        return mSource.link();
    }

    @Override
    public byte[] key() {
        return mSource.key();
    }

    @Override
    public byte[] value() {
        return mSource.value();
    }

    @Override
    public boolean autoload(boolean mode) {
        return mSource.autoload(mode);
    }

    @Override
    public boolean autoload() {
        return mSource.autoload();
    }

    @Override
    public int compareKeyTo(byte[] rkey) {
        return -mSource.compareKeyTo(rkey);
    }

    @Override
    public int compareKeyTo(byte[] rkey, int offset, int length) {
        return -mSource.compareKeyTo(rkey, offset, length);
    }

    @Override
    public boolean register() throws IOException {
        return mSource.register();
    }

    @Override
    public void unregister() {
        mSource.unregister();
    }

    @Override
    public LockResult first() throws IOException {
        return mSource.last();
    }

    @Override
    public LockResult last() throws IOException {
        return mSource.first();
    }

    @Override
    public LockResult skip(long amount) throws IOException {
        if (amount == Long.MIN_VALUE) {
            LockResult result = mSource.skip(Long.MAX_VALUE);
            if (mSource.key() == null) {
                return result;
            }
            // Should release the lock if just acquired, although it's unlikely
            // that an index will actually have 2^63 entries.
            return next();
        } else {
            return mSource.skip(-amount);
        }
    }

    @Override
    public LockResult skip(long amount, byte[] limitKey, boolean inclusive) throws IOException {
        if (amount == Long.MIN_VALUE) {
            LockResult result = mSource.skip(Long.MAX_VALUE, limitKey, inclusive);
            if (mSource.key() == null) {
                return result;
            }
            // Should release the lock if just acquired, although it's unlikely
            // that an index will actually have 2^63 entries.
            return next();
        } else {
            return mSource.skip(-amount, limitKey, inclusive);
        }
    }

    @Override
    public LockResult next() throws IOException {
        return mSource.previous();
    }

    @Override
    public LockResult nextLe(byte[] limitKey) throws IOException {
        return mSource.previousGe(limitKey);
    }

    @Override
    public LockResult nextLt(byte[] limitKey) throws IOException {
        return mSource.previousGt(limitKey);
    }

    @Override
    public LockResult previous() throws IOException {
        return mSource.next();
    }

    @Override
    public LockResult previousGe(byte[] limitKey) throws IOException {
        return mSource.nextLe(limitKey);
    }

    @Override
    public LockResult previousGt(byte[] limitKey) throws IOException {
        return mSource.nextLt(limitKey);
    }

    @Override
    public LockResult find(byte[] key) throws IOException {
        return mSource.find(key);
    }

    @Override
    public LockResult findGe(byte[] key) throws IOException {
        return mSource.findLe(key);
    }

    @Override
    public LockResult findGt(byte[] key) throws IOException {
        return mSource.findLt(key);
    }

    @Override
    public LockResult findLe(byte[] key) throws IOException {
        return mSource.findGe(key);
    }

    @Override
    public LockResult findLt(byte[] key) throws IOException {
        return mSource.findGt(key);
    }

    @Override
    public LockResult findNearby(byte[] key) throws IOException {
        return mSource.findNearby(key);
    }

    @Override
    public LockResult findNearbyGe(byte[] key) throws IOException {
        return mSource.findNearbyGe(key);
    }

    @Override
    public LockResult findNearbyGt(byte[] key) throws IOException {
        return mSource.findNearbyGt(key);
    }

    @Override
    public LockResult findNearbyLe(byte[] key) throws IOException {
        return mSource.findNearbyLe(key);
    }

    @Override
    public LockResult findNearbyLt(byte[] key) throws IOException {
        return mSource.findNearbyLt(key);
    }

    @Override
    public LockResult random(byte[] lowKey, byte[] highKey) throws IOException {
        return mSource.random(ReverseView.appendZero(highKey), ReverseView.appendZero((lowKey)));
    }

    @Override
    public LockResult lock() throws IOException {
        return mSource.lock();
    }

    @Override
    public LockResult load() throws IOException {
        return mSource.load();
    }

    @Override
    public void store(byte[] value) throws IOException {
        mSource.store(value);
    }

    @Override
    public void commit(byte[] value) throws IOException {
        mSource.commit(value);
    }

<<<<<<< HEAD
    @Override
    public void transferTo(Cursor target) throws IOException {
        mSource.transferTo(target);
    }

    /*
    @Override
    public Stream newStream() {
        return mSource.newStream();
    }
    */

=======
>>>>>>> 433f00c0
    @Override
    public Cursor copy() {
        return new ReverseCursor(mSource.copy());
    }

    @Override
    public void reset() {
        mSource.reset();
    }

    @Override
    public void close() {
        mSource.close();
    }
}<|MERGE_RESOLUTION|>--- conflicted
+++ resolved
@@ -285,21 +285,11 @@
         mSource.commit(value);
     }
 
-<<<<<<< HEAD
     @Override
     public void transferTo(Cursor target) throws IOException {
         mSource.transferTo(target);
     }
 
-    /*
-    @Override
-    public Stream newStream() {
-        return mSource.newStream();
-    }
-    */
-
-=======
->>>>>>> 433f00c0
     @Override
     public Cursor copy() {
         return new ReverseCursor(mSource.copy());
