--- conflicted
+++ resolved
@@ -595,21 +595,11 @@
         }
     }
 
-<<<<<<< HEAD
     @Override
     public void transferTo(Cursor target) throws IOException {
         mSource.transferTo(target);
     }
 
-    /*
-    @Override
-    public Stream newStream() {
-        return new SubStream(mView, mSource.newStream());
-    }
-    */
-
-=======
->>>>>>> 433f00c0
     @Override
     public Cursor copy() {
         BoundedCursor copy = new BoundedCursor(mView, mSource.copy());
