/*
 *  Copyright (C) 2011-2017 Cojen.org
 *
 *  This program is free software: you can redistribute it and/or modify
 *  it under the terms of the GNU Affero General Public License as
 *  published by the Free Software Foundation, either version 3 of the
 *  License, or (at your option) any later version.
 *
 *  This program is distributed in the hope that it will be useful,
 *  but WITHOUT ANY WARRANTY; without even the implied warranty of
 *  MERCHANTABILITY or FITNESS FOR A PARTICULAR PURPOSE.  See the
 *  GNU Affero General Public License for more details.
 *
 *  You should have received a copy of the GNU Affero General Public License
 *  along with this program.  If not, see <http://www.gnu.org/licenses/>.
 */

package org.cojen.tupl;

import java.io.InputStream;
import java.io.IOException;
import java.io.OutputStream;

import java.util.Comparator;

/**
 * 
 *
 * @author Brian S O'Neill
 */
final class TrimmedCursor implements Cursor {
    private final TrimmedView mView;
    private final Cursor mSource;
    private final int mTrim;

    private byte[] mKey;

    TrimmedCursor(TrimmedView view, Cursor source) {
        mView = view;
        mSource = source;
        mTrim = view.mTrim;
    }

    @Override
    public long valueLength() throws IOException {
        return mSource.valueLength();
    }

    @Override
    public void setValueLength(long length) throws IOException {
        mSource.setValueLength(length);
    }

    @Override
    public int valueRead(long pos, byte[] buf, int off, int len) throws IOException {
        return mSource.valueRead(pos, buf, off, len);
    }

    @Override
    public void valueWrite(long pos, byte[] buf, int off, int len) throws IOException {
        mSource.valueWrite(pos, buf, off, len);
    }

    @Override
    public void valueClear(long pos, long length) throws IOException {
        mSource.valueClear(pos, length);
    }

    @Override
    public InputStream newValueInputStream(long pos) throws IOException {
        return mSource.newValueInputStream(pos);
    }

    @Override
    public InputStream newValueInputStream(long pos, int bufferSize) throws IOException {
        return mSource.newValueInputStream(pos, bufferSize);
    }

    @Override
    public OutputStream newValueOutputStream(long pos) throws IOException {
        return mSource.newValueOutputStream(pos);
    }

    @Override
    public OutputStream newValueOutputStream(long pos, int bufferSize) throws IOException {
        return mSource.newValueOutputStream(pos, bufferSize);
    }

    @Override
    public Ordering getOrdering() {
        return mSource.getOrdering();
    }
    
    @Override
    public Comparator<byte[]> getComparator() {
        return mSource.getComparator();
    }

    @Override
    public Transaction link(Transaction txn) {
        return mSource.link(txn);
    }

    @Override
    public Transaction link() {
        return mSource.link();
    }

    @Override
    public byte[] key() {
        byte[] key = mKey;
        if (key == null) {
            byte[] full = mSource.key();
            if (full != null) {
                int trim = mTrim;
                int len = full.length - trim;
                key = new byte[len];
                System.arraycopy(full, trim, key, 0, len);
                mKey = key;
            }
        }
        return key;
    }

    @Override
    public byte[] value() {
        return mSource.value();
    }

    @Override
    public boolean autoload(boolean mode) {
        return mSource.autoload(mode);
    }

    @Override
    public boolean autoload() {
        return mSource.autoload();
    }

    @Override
    public int compareKeyTo(byte[] rkey) {
        return mSource.compareKeyTo(mView.applyPrefix(rkey));
    }

    @Override
    public int compareKeyTo(byte[] rkey, int offset, int length) {
        return mSource.compareKeyTo(mView.applyPrefix(rkey, offset, length));
    }

    @Override
    public boolean register() throws IOException {
        return mSource.register();
    }

    @Override
    public void unregister() {
        mSource.unregister();
    }

    @Override
    public LockResult first() throws IOException {
        mKey = null;
        return mSource.first();
    }

    @Override
    public LockResult last() throws IOException {
        mKey = null;
        return mSource.last();
    }

    @Override
    public LockResult skip(long amount) throws IOException {
        mKey = null;
        return mSource.skip(amount);
    }

    @Override
    public LockResult skip(long amount, byte[] limitKey, boolean inclusive) throws IOException {
        mKey = null;
        return mSource.skip(amount, limitKey, inclusive);
    }

    @Override
    public LockResult next() throws IOException {
        mKey = null;
        return mSource.next();
    }

    @Override
    public LockResult nextLe(byte[] limitKey) throws IOException {
        mKey = null;
        return mSource.nextLe(mView.applyPrefix(limitKey));
    }

    @Override
    public LockResult nextLt(byte[] limitKey) throws IOException {
        mKey = null;
        return mSource.nextLt(mView.applyPrefix(limitKey));
    }

    @Override
    public LockResult previous() throws IOException {
        mKey = null;
        return mSource.previous();
    }

    @Override
    public LockResult previousGe(byte[] limitKey) throws IOException {
        mKey = null;
        return mSource.previousGe(mView.applyPrefix(limitKey));
    }

    @Override
    public LockResult previousGt(byte[] limitKey) throws IOException {
        mKey = null;
        return mSource.previousGt(mView.applyPrefix(limitKey));
    }

    @Override
    public LockResult find(byte[] key) throws IOException {
        mKey = null;
        return mSource.find(mView.applyPrefix(key));
    }

    @Override
    public LockResult findGe(byte[] key) throws IOException {
        mKey = null;
        return mSource.findGe(mView.applyPrefix(key));
    }

    @Override
    public LockResult findGt(byte[] key) throws IOException {
        mKey = null;
        return mSource.findGt(mView.applyPrefix(key));
    }

    @Override
    public LockResult findLe(byte[] key) throws IOException {
        mKey = null;
        return mSource.findLe(mView.applyPrefix(key));
    }

    @Override
    public LockResult findLt(byte[] key) throws IOException {
        mKey = null;
        return mSource.findLt(mView.applyPrefix(key));
    }

    @Override
    public LockResult findNearby(byte[] key) throws IOException {
        mKey = null;
        return mSource.findNearby(mView.applyPrefix(key));
    }

    @Override
    public LockResult findNearbyGe(byte[] key) throws IOException {
        mKey = null;
        return mSource.findNearbyGe(mView.applyPrefix(key));
    }

    @Override
    public LockResult findNearbyGt(byte[] key) throws IOException {
        mKey = null;
        return mSource.findNearbyGt(mView.applyPrefix(key));
    }

    @Override
    public LockResult findNearbyLe(byte[] key) throws IOException {
        mKey = null;
        return mSource.findNearbyLe(mView.applyPrefix(key));
    }

    @Override
    public LockResult findNearbyLt(byte[] key) throws IOException {
        mKey = null;
        return mSource.findNearbyLt(mView.applyPrefix(key));
    }

    @Override
    public LockResult random(byte[] lowKey, byte[] highKey) throws IOException {
        mKey = null;
        if (lowKey != null) {
            lowKey = mView.applyPrefix(lowKey);
        }
        if (highKey != null) {
            highKey = mView.applyPrefix(highKey);
        }
        return mSource.random(lowKey, highKey);
    }

    @Override
    public LockResult lock() throws IOException {
        return mSource.lock();
    }

    @Override
    public LockResult load() throws IOException {
        return mSource.load();
    }

    @Override
    public void store(byte[] value) throws IOException {
        mSource.store(value);
    }

    @Override
    public void commit(byte[] value) throws IOException {
        mSource.commit(value);
    }

<<<<<<< HEAD
    @Override
    public void transferTo(Cursor target) throws IOException {
        mSource.transferTo(target);
    }

    /*
    @Override
    public Stream newStream() {
        return new TrimmedStream(mView, mSource.newStream());
    }
    */

=======
>>>>>>> 433f00c0
    @Override
    public Cursor copy() {
        TrimmedCursor c = new TrimmedCursor(mView, mSource.copy());
        c.mKey = mKey;
        return c;
    }

    @Override
    public void reset() {
        mKey = null;
        mSource.reset();
    }

    @Override
    public void close() {
        reset();
    }
}<|MERGE_RESOLUTION|>--- conflicted
+++ resolved
@@ -309,21 +309,11 @@
         mSource.commit(value);
     }
 
-<<<<<<< HEAD
     @Override
     public void transferTo(Cursor target) throws IOException {
         mSource.transferTo(target);
     }
 
-    /*
-    @Override
-    public Stream newStream() {
-        return new TrimmedStream(mView, mSource.newStream());
-    }
-    */
-
-=======
->>>>>>> 433f00c0
     @Override
     public Cursor copy() {
         TrimmedCursor c = new TrimmedCursor(mView, mSource.copy());
