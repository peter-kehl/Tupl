/*
 *  Copyright 2016 Cojen.org
 *
 *  Licensed under the Apache License, Version 2.0 (the "License");
 *  you may not use this file except in compliance with the License.
 *  You may obtain a copy of the License at
 *
 *      http://www.apache.org/licenses/LICENSE-2.0
 *
 *  Unless required by applicable law or agreed to in writing, software
 *  distributed under the License is distributed on an "AS IS" BASIS,
 *  WITHOUT WARRANTIES OR CONDITIONS OF ANY KIND, either express or implied.
 *  See the License for the specific language governing permissions and
 *  limitations under the License.
 */

package org.cojen.tupl;

import java.io.Flushable;
import java.io.InterruptedIOException;
import java.io.IOException;

<<<<<<< HEAD
import java.util.concurrent.ThreadLocalRandom;

import java.util.concurrent.atomic.AtomicLongFieldUpdater;

import static org.cojen.tupl.RedoOps.*;
import static org.cojen.tupl.Utils.*;
=======
import org.cojen.tupl.util.Latch;
>>>>>>> 61134ad1

/**
 * State shared by multiple transactions. Contention is reduced by creating many context
 * instances, and distributing them among the transactions. The context vends out transaction
 * ids, supports undo log registration, and contains redo log buffers. All redo actions
 * performed by transactions flow through the context, to reduce contention on the redo writer.
 *
 * @author Brian S O'Neill
 */
/*P*/
<<<<<<< HEAD
final class TransactionContext extends AltLatch implements Flushable {
    private final static AtomicLongFieldUpdater<TransactionContext> cHighTxnIdUpdater =
        AtomicLongFieldUpdater.newUpdater(TransactionContext.class, "mHighTxnId");

    private final static AtomicLongFieldUpdater<TransactionContext> cConfirmedPosUpdater =
        AtomicLongFieldUpdater.newUpdater(TransactionContext.class, "mConfirmedPos");

=======
final class TransactionContext extends Latch {
>>>>>>> 61134ad1
    private final int mTxnStride;

    // Access to these fields is protected by synchronizing on this context object.
    private long mInitialTxnId;
    private volatile long mHighTxnId;
    private UndoLog mTopUndoLog;
    private int mUndoLogCount;

    // Access to these fields is protected by the inherited latch.
    private final byte[] mRedoBuffer;
    private int mRedoPos;
    private long mRedoFirstTxnId;
    private long mRedoLastTxnId;
    private RedoWriter mRedoWriter;
    private boolean mRedoWriterLatched;

    // These fields capture the state of the highest confirmed commit, used by replication.
    // Access to these fields is protected by spinning on the mConfirmedPos field.
    private volatile long mConfirmedPos;
    private long mConfirmedTxnId;

    /**
     * @param txnStride transaction id increment
     */
    TransactionContext(int txnStride, int redoBufferSize) {
        if (txnStride <= 0) {
            throw new IllegalArgumentException();
        }
        mTxnStride = txnStride;
        mRedoBuffer = new byte[redoBufferSize];
    }

    synchronized void addStats(Database.Stats stats) {
        stats.txnCount += mUndoLogCount;
        stats.txnsCreated += mHighTxnId / mTxnStride;
    }

    /**
     * Set the previously vended transaction id. A call to nextTransactionId returns a higher one.
     */
    void resetTransactionId(long txnId) {
        if (txnId < 0) {
            throw new IllegalArgumentException();
        }
        synchronized (this) {
            mInitialTxnId = txnId;
            mHighTxnId = txnId;
        }
    }

    /**
     * To be called only by transaction instances, and caller must hold commit lock. The commit
     * lock ensures that highest transaction id is persisted correctly by checkpoint.
     *
     * @return positive non-zero transaction id
     */
    long nextTransactionId() {
        long txnId = cHighTxnIdUpdater.addAndGet(this, mTxnStride);

        if (txnId <= 0) {
            // Improbably, the transaction identifier has wrapped around. Only vend positive
            // identifiers. Non-replicated transactions always have negative identifiers.
            synchronized (this) {
                if (mHighTxnId <= 0 && (txnId = mHighTxnId + mTxnStride) <= 0) {
                    txnId = mInitialTxnId % mTxnStride;
                }
                mHighTxnId = txnId;
            }
        }

        return txnId;
    }

    void acquireRedoLatch() {
        acquireExclusive();
    }

    void releaseRedoLatch() throws IOException {
        try {
            if (mRedoWriterLatched) try {
                if (mRedoFirstTxnId == 0) {
                    int length = mRedoPos;
                    if (length != 0) {
                        // Flush out the remaining messages.
                        try {
                            mRedoWriter.write(false, mRedoBuffer, 0, length);
                        } catch (IOException e) {
                            throw rethrow(e, mRedoWriter.mCloseCause);
                        }
                        mRedoPos = 0;
                    }
                }
            } finally {
                mRedoWriter.releaseExclusive();
                mRedoWriterLatched = false;
            }
        } finally {
            releaseExclusive();
        }
    }

    /**
     * Acquire the redo latch for this context, switch to the given redo writer, and then latch
     * the redo writer. Call releaseRedoLatch to release both latches.
     */
    void fullAcquireRedoLatch(RedoWriter redo) throws IOException {
        acquireExclusive();
        try {
            if (redo != mRedoWriter) {
                switchRedo(redo);
            }
            redo.acquireExclusive();
        } catch (Throwable e) {
            releaseRedoLatch();
            throw e;
        }

        mRedoWriterLatched = true;
    }

    /**
     * Auto-commit transactional store.
     *
     * @param indexId non-zero index id
     * @param key non-null key
     * @param value value to store; null to delete
     * @return non-zero position if caller should call txnCommitSync
     */
    long redoStoreAutoCommit(RedoWriter redo, long indexId, byte[] key, byte[] value,
                             DurabilityMode mode)
        throws IOException
    {
        keyCheck(key);
        mode = redo.opWriteCheck(mode);

        acquireRedoLatch();
        try {
            if (value == null) {
                redoWriteOp(redo, OP_DELETE, indexId);
                redoWriteUnsignedVarInt(key.length);
                redoWriteBytes(key);
            } else {
                redoWriteOp(redo, OP_STORE, indexId);
                redoWriteUnsignedVarInt(key.length);
                redoWriteBytes(key);
                redoWriteUnsignedVarInt(value.length);
                redoWriteBytes(value);
            }

            return redoNonTxnTerminateCommit(redo, mode);
        } finally {
            releaseRedoLatch();
        }
    }

    /**
     * Auto-commit non-transactional store.
     *
     * @param indexId non-zero index id
     * @param key non-null key
     * @param value value to store; null to delete
     * @return non-zero position if caller should call txnCommitSync
     */
    long redoStoreNoLockAutoCommit(RedoWriter redo, long indexId, byte[] key, byte[] value,
                                   DurabilityMode mode)
        throws IOException
    {
        keyCheck(key);
        mode = redo.opWriteCheck(mode);

        acquireRedoLatch();
        try {
            if (value == null) {
                redoWriteOp(redo, OP_DELETE_NO_LOCK, indexId);
                redoWriteUnsignedVarInt(key.length);
                redoWriteBytes(key);
            } else {
                redoWriteOp(redo, OP_STORE_NO_LOCK, indexId);
                redoWriteUnsignedVarInt(key.length);
                redoWriteBytes(key);
                redoWriteUnsignedVarInt(value.length);
                redoWriteBytes(value);
            }

            return redoNonTxnTerminateCommit(redo, mode);
        } finally {
            releaseRedoLatch();
        }
    }

    /**
     * Auto-commit index rename.
     *
     * @param indexId non-zero index id
     * @param newName non-null new index name
     * @return non-zero position if caller should call txnCommitSync
     */
    long redoRenameIndexCommitFinal(RedoWriter redo, long txnId, long indexId,
                                    byte[] newName, DurabilityMode mode)
        throws IOException
    {
        mode = redo.opWriteCheck(mode);

        acquireRedoLatch();
        try {
            redoWriteTxnOp(redo, OP_RENAME_INDEX, txnId);
            redoWriteLongLE(indexId);
            redoWriteUnsignedVarInt(newName.length);
            redoWriteBytes(newName);
            redoWriteTerminator(redo);
            return redoFlushCommit(mode);
        } finally {
            releaseRedoLatch();
        }
    }

    /**
     * Auto-commit index delete.
     *
     * @param indexId non-zero index id
     * @return non-zero position if caller should call txnCommitSync
     */
    long redoDeleteIndexCommitFinal(RedoWriter redo, long txnId, long indexId,
                                    DurabilityMode mode)
        throws IOException
    {
        mode = redo.opWriteCheck(mode);

        acquireRedoLatch();
        try {
            redoWriteTxnOp(redo, OP_DELETE_INDEX, txnId);
            redoWriteLongLE(indexId);
            redoWriteTerminator(redo);
            return redoFlushCommit(mode);
        } finally {
            releaseRedoLatch();
        }
    }

    void redoEnter(RedoWriter redo, long txnId) throws IOException {
        redo.opWriteCheck(null);

        acquireRedoLatch();
        try {
            redoWriteTxnOp(redo, OP_TXN_ENTER, txnId);
            redoWriteTerminator(redo);
        } finally {
            releaseRedoLatch();
        }
    }

    void redoRollback(RedoWriter redo, long txnId) throws IOException {
        // Because rollback can release locks, it must always be flushed like a commit.
        // Otherwise, recovery can deadlock or timeout when attempting to acquire the released
        // locks. Lock releases must always be logged before acquires.
        DurabilityMode mode = redo.opWriteCheck(DurabilityMode.NO_FLUSH);

        acquireRedoLatch();
        try {
            redoWriteTxnOp(redo, OP_TXN_ROLLBACK, txnId);
            redoWriteTerminator(redo);
            redoFlushCommit(mode);
        } finally {
            releaseRedoLatch();
        }
    }

    void redoRollbackFinal(RedoWriter redo, long txnId) throws IOException {
        // See comments in redoRollback method.
        DurabilityMode mode = redo.opWriteCheck(DurabilityMode.NO_FLUSH);

        acquireRedoLatch();
        try {
            redoWriteTxnOp(redo, OP_TXN_ROLLBACK_FINAL, txnId);
            redoWriteTerminator(redo);
            redoFlushCommit(mode);
        } finally {
            releaseRedoLatch();
        }
    }

    void redoCommit(RedoWriter redo, long txnId) throws IOException {
        redo.opWriteCheck(null);

        acquireRedoLatch();
        try {
            redoWriteTxnOp(redo, OP_TXN_COMMIT, txnId);
            redoWriteTerminator(redo);
        } finally {
            releaseRedoLatch();
        }
    }

    /**
     * @return non-zero position if caller should call txnCommitSync
     */
    long redoCommitFinal(RedoWriter redo, long txnId, DurabilityMode mode)
        throws IOException
    {
        mode = redo.opWriteCheck(mode);

        acquireRedoLatch();
        try {
            redoWriteTxnOp(redo, OP_TXN_COMMIT_FINAL, txnId);
            redoWriteTerminator(redo);
            return redoFlushCommit(mode);
        } finally {
            releaseRedoLatch();
        }
    }

    void redoStore(RedoWriter redo, byte op, long txnId, long indexId,
                   byte[] key, byte[] value)
        throws IOException
    {
        keyCheck(key);
        redo.opWriteCheck(null);

        acquireRedoLatch();
        try {
            doRedoStore(redo, op, txnId, indexId, key, value);
        } finally {
            releaseRedoLatch();
        }
    }

    /**
     * @return non-zero position if caller should call txnCommitSync
     */
    long redoStoreCommitFinal(RedoWriter redo, long txnId, long indexId,
                              byte[] key, byte[] value, DurabilityMode mode)
        throws IOException
    {
        keyCheck(key);
        mode = redo.opWriteCheck(mode);

        acquireRedoLatch();
        try {
            doRedoStore(redo, OP_TXN_STORE_COMMIT_FINAL, txnId, indexId, key, value);
            return redoFlushCommit(mode);
        } finally {
            releaseRedoLatch();
        }
    }

    private void doRedoStore(RedoWriter redo, byte op, long txnId, long indexId,
                             byte[] key, byte[] value)
        throws IOException
    {
        redoWriteTxnOp(redo, op, txnId);
        redoWriteLongLE(indexId);
        redoWriteUnsignedVarInt(key.length);
        redoWriteBytes(key);
        redoWriteUnsignedVarInt(value.length);
        redoWriteBytes(value);
        redoWriteTerminator(redo);
    }

    void redoDelete(RedoWriter redo, byte op, long txnId, long indexId, byte[] key)
        throws IOException
    {
        keyCheck(key);
        redo.opWriteCheck(null);

        acquireRedoLatch();
        try {
            doRedoDelete(redo, op, txnId, indexId, key);
        } finally {
            releaseRedoLatch();
        }
    }

    /**
     * @return non-zero position if caller should call txnCommitSync
     */
    long redoDeleteCommitFinal(RedoWriter redo, long txnId, long indexId,
                               byte[] key, DurabilityMode mode)
        throws IOException
    {
        keyCheck(key);
        mode = redo.opWriteCheck(mode);

        acquireRedoLatch();
        try {
            doRedoDelete(redo, OP_TXN_DELETE_COMMIT_FINAL, txnId, indexId, key);
            return redoFlushCommit(mode);
        } finally {
            releaseRedoLatch();
        }
    }

    private void doRedoDelete(RedoWriter redo, byte op, long txnId, long indexId, byte[] key)
        throws IOException
    {
        redoWriteTxnOp(redo, op, txnId);
        redoWriteLongLE(indexId);
        redoWriteUnsignedVarInt(key.length);
        redoWriteBytes(key);
        redoWriteTerminator(redo);
    }

    void redoCustom(RedoWriter redo, long txnId, byte[] message) throws IOException {
        if (message == null) {
            throw new NullPointerException("Message is null");
        }
        redo.opWriteCheck(null);

        acquireRedoLatch();
        try {
            redoWriteTxnOp(redo, OP_TXN_CUSTOM, txnId);
            redoWriteUnsignedVarInt(message.length);
            redoWriteBytes(message);
            redoWriteTerminator(redo);
        } finally {
            releaseRedoLatch();
        }
    }

    void redoCustomLock(RedoWriter redo, long txnId, byte[] message, long indexId, byte[] key)
        throws IOException
    {
        keyCheck(key);
        if (message == null) {
            throw new NullPointerException("Message is null");
        }
        redo.opWriteCheck(null);

        acquireRedoLatch();
        try {
            redoWriteTxnOp(redo, OP_TXN_CUSTOM_LOCK, txnId);
            redoWriteLongLE(indexId);
            redoWriteUnsignedVarInt(key.length);
            redoWriteBytes(key);
            redoWriteUnsignedVarInt(message.length);
            redoWriteBytes(message);
            redoWriteTerminator(redo);
        } finally {
            releaseRedoLatch();
        }
    }

    // Caller must hold redo latch.
    void doRedoReset(RedoWriter redo) throws IOException {
        redo.opWriteCheck(null);
        redoWriteOp(redo, OP_RESET);
        redoNonTxnTerminateCommit(redo, DurabilityMode.NO_FLUSH);
        assert mRedoWriterLatched;
        redo.mLastTxnId = 0;
    }

    /**
     * @param op OP_TIMESTAMP, OP_SHUTDOWN, OP_CLOSE, or OP_END_FILE
     */
    void redoTimestamp(RedoWriter redo, byte op) throws IOException {
        acquireRedoLatch();
        try {
            doRedoTimestamp(redo, op);
        } finally {
            releaseRedoLatch();
        }
    }

    /**
     * @param op OP_TIMESTAMP, OP_SHUTDOWN, OP_CLOSE, or OP_END_FILE
     */
    // Caller must hold redo latch.
    void doRedoTimestamp(RedoWriter redo, byte op) throws IOException {
        doRedoOp(redo, op, System.currentTimeMillis());
    }

    // Caller must hold redo latch.
    void doRedoNopRandom(RedoWriter redo) throws IOException {
        doRedoOp(redo, OP_NOP_RANDOM, ThreadLocalRandom.current().nextLong());
    }

    // Caller must hold redo latch.
    private void doRedoOp(RedoWriter redo, byte op, long operand) throws IOException {
        redo.opWriteCheck(null);
        redoWriteOp(redo, op, operand);
        redoNonTxnTerminateCommit(redo, DurabilityMode.NO_FLUSH);
    }

    /**
     * Terminate and commit a non-transactional operation. Caller must hold redo latch.
     *
     * @return non-zero position if sync is required.
     */
    private long redoNonTxnTerminateCommit(RedoWriter redo, DurabilityMode mode)
        throws IOException
    {
        if (!redo.shouldWriteTerminators()) {
            // Commit the normal way.
            return redoFlushCommit(mode);
        }

        if (mRedoFirstTxnId != 0) {
            // Terminate and commit the normal way.
            redoWriteIntLE(nzHash(mRedoLastTxnId));
            return redoFlushCommit(mode);
        }

        boolean commit = mode == DurabilityMode.SYNC || mode == DurabilityMode.NO_SYNC;

        int length = mRedoPos;
        byte[] buffer = mRedoBuffer;
        redo = latchWriter();

        if (length > buffer.length - 4) {
            // Flush and make room for the terminator.
            try {
                redo.write(false, buffer, 0, length);
            } catch (IOException e) {
                throw rethrow(e, redo.mCloseCause);
            }
            length = 0;
        }

        // Encode the terminator using the "true" last transaction id.
        Utils.encodeIntLE(buffer, length, nzHash(redo.mLastTxnId));
        length += 4;

        long commitPos;
        try {
            commitPos = redo.write(commit, buffer, 0, length);
        } catch (IOException e) {
            throw rethrow(e, redo.mCloseCause);
        }

        mRedoPos = 0;

        return mode == DurabilityMode.SYNC ? commitPos : 0;
    }

    // Caller must hold redo latch.
    private void redoWriteTerminator(RedoWriter redo) throws IOException {
        if (redo.shouldWriteTerminators()) {
            redoWriteIntLE(nzHash(mRedoLastTxnId));
        }
    }

    // Caller must hold redo latch.
    private void redoWriteIntLE(int v) throws IOException {
        byte[] buffer = mRedoBuffer;
        int pos = mRedoPos;
        if (pos > buffer.length - 4) {
            redoFlush(false);
            pos = 0;
        }
        Utils.encodeIntLE(buffer, pos, v);
        mRedoPos = pos + 4;
    }

    // Caller must hold redo latch.
    private void redoWriteLongLE(long v) throws IOException {
        byte[] buffer = mRedoBuffer;
        int pos = mRedoPos;
        if (pos > buffer.length - 8) {
            redoFlush(false);
            pos = 0;
        }
        Utils.encodeLongLE(buffer, pos, v);
        mRedoPos = pos + 8;
    }

    // Caller must hold redo latch.
    private void redoWriteUnsignedVarInt(int v) throws IOException {
        byte[] buffer = mRedoBuffer;
        int pos = mRedoPos;
        if (pos > buffer.length - 5) {
            redoFlush(false);
            pos = 0;
        }
        mRedoPos = Utils.encodeUnsignedVarInt(buffer, pos, v);
    }

    // Caller must hold redo latch.
    private void redoWriteBytes(byte[] bytes) throws IOException {
        redoWriteBytes(bytes, 0, bytes.length);
    }

    // Caller must hold redo latch.
    private void redoWriteBytes(byte[] bytes, int offset, int length) throws IOException {
        if (length == 0) {
            return;
        }

        byte[] buffer = mRedoBuffer;
        int avail = buffer.length - mRedoPos;

        if (avail >= length) {
            if (mRedoPos == 0 && avail == length) {
                RedoWriter redo = latchWriter();
                try {
                    redo.write(false, bytes, offset, length);
                } catch (IOException e) {
                    throw rethrow(e, redo.mCloseCause);
                }
            } else {
                System.arraycopy(bytes, offset, buffer, mRedoPos, length);
                mRedoPos += length;
            }
        } else {
            // Fill remainder of buffer and flush it.
            System.arraycopy(bytes, offset, buffer, mRedoPos, avail);
            mRedoPos = buffer.length;

            // Latches writer as a side-effect.
            redoFlush(false);

            offset += avail;
            length -= avail;

            if (length >= buffer.length) {
                try {
                    mRedoWriter.write(false, bytes, offset, length);
                } catch (IOException e) {
                    throw rethrow(e, mRedoWriter.mCloseCause);
                }
            } else {
                System.arraycopy(bytes, offset, buffer, 0, length);
                mRedoPos = length;
            }
        }
    }

    /**
     * Write a non-transactional operation. Caller must hold redo latch and always flush the
     * operation. Flushing ensures that transactional operations that follow can encode
     * transaction id deltas correctly.
     */
    private void redoWriteOp(RedoWriter redo, byte op) throws IOException {
        mRedoPos = doRedoWriteOp(redo, op, 1); // 1 for op
    }

    /**
     * Write a non-transactional operation. Caller must hold redo latch and always flush the
     * operation. Flushing ensures that transactional operations that follow can encode
     * transaction id deltas correctly.
     */
    private void redoWriteOp(RedoWriter redo, byte op, long operand) throws IOException {
        int pos = doRedoWriteOp(redo, op, 1 + 8); // 1 for op, 8 for operand
        Utils.encodeLongLE(mRedoBuffer, pos, operand);
        mRedoPos = pos + 8;
    }

    // Caller must hold redo latch.
    private int doRedoWriteOp(RedoWriter redo, byte op, int len) throws IOException {
        if (redo != mRedoWriter) {
            switchRedo(redo);
        }

        byte[] buffer = mRedoBuffer;
        int pos = mRedoPos;

        if (pos > buffer.length - len) {
            redoFlush(false);
            pos = 0;
        }

        buffer[pos] = op;
        return pos + 1;
    }

    // Caller must hold redo latch.
    private void redoWriteTxnOp(RedoWriter redo, byte op, long txnId) throws IOException {
        if (redo != mRedoWriter) {
            switchRedo(redo);
        }

        byte[] buffer = mRedoBuffer;
        int pos = mRedoPos;

        prepare: {
            if (pos > buffer.length - (1 + 9)) { // 1 for op, up to 9 for txn delta
                redoFlush(false);
                pos = 0;
            } else if (pos != 0) {
                mRedoPos = Utils.encodeSignedVarLong(buffer, pos + 1, txnId - mRedoLastTxnId);
                break prepare;
            }
            mRedoFirstTxnId = txnId;
            mRedoPos = 1 + 9; // 1 for op, and reserve 9 for txn delta
        }

        buffer[pos] = op;
        mRedoLastTxnId = txnId;
    }

    /**
     * Flush redo buffer to the current RedoWriter.
     */
    @Override
    public void flush() throws IOException {
        acquireRedoLatch();
        try {
            doFlush();
        } finally {
            releaseRedoLatch();
        }
    }

    // Caller must hold redo latch.
    void doFlush() throws IOException {
        redoFlush(false);
    }

    // Caller must hold redo latch.
    private void switchRedo(RedoWriter redo) throws IOException {
        try {
            redoFlush(false);
        } catch (UnmodifiableReplicaException e) {
            // Terminal state, so safe to discard everything.
            mRedoPos = 0;
            mRedoFirstTxnId = 0;
        } finally {
            if (mRedoWriterLatched) {
                mRedoWriter.releaseExclusive();
            }
        }

        mRedoWriter = redo;
    }

    /**
     * Caller must hold redo latch and ensure that mRedoWriter is set.
     *
     * @return non-zero position if sync is required.
     */
    private long redoFlushCommit(DurabilityMode mode) throws IOException {
        if (mode == DurabilityMode.SYNC) {
            return redoFlush(true);
        } else {
            redoFlush(mode == DurabilityMode.NO_SYNC); // ignore commit for NO_FLUSH, etc.
            return 0;
        }
    }

    /**
     * Caller must hold redo latch and ensure that mRedoWriter is set.
     *
     * @param commit true if last encoded operation should be treated as a transaction commit
     * and be flushed immediately
     * @return highest log position afterwards
     */
    private long redoFlush(boolean commit) throws IOException {
        int length = mRedoPos;
        if (length == 0) {
            return 0;
        }

        byte[] buffer = mRedoBuffer;
        int offset = 0;
        RedoWriter redo = latchWriter();

        final long redoWriterLastTxnId = redo.mLastTxnId;

        if (mRedoFirstTxnId != 0) {
            // Encode the first transaction delta and shift the opcode.
            long delta = convertSignedVarLong(mRedoFirstTxnId - redoWriterLastTxnId);
            int varLen = calcUnsignedVarLongLength(delta);
            offset = (1 + 9) - varLen;
            encodeUnsignedVarLong(buffer, offset, delta);
            buffer[--offset] = buffer[0];
            length -= offset;
            // Must always set before write is called, so that it can see the update.
            redo.mLastTxnId = mRedoLastTxnId;
        }

        long commitPos;
        try {
            try {
                commitPos = redo.write(commit, buffer, offset, length);
            } catch (IOException e) {
                throw rethrow(e, redo.mCloseCause);
            }
        } catch (Throwable e) {
            // Rollback.
            redo.mLastTxnId = redoWriterLastTxnId;
            throw e;
        }

        mRedoPos = 0;
        mRedoFirstTxnId = 0;

        return commitPos;
    }

    // Caller must hold redo latch.
    private RedoWriter latchWriter() {
        RedoWriter redo = mRedoWriter;
        if (!mRedoWriterLatched) {
            redo.acquireExclusive();
            mRedoWriterLatched = true;
        }
        return redo;
    }

    void confirmed(long commitPos, long txnId) {
        if (commitPos == -1) {
            throw new IllegalArgumentException();
        }

        long confirmedPos = mConfirmedPos;

        check: {
            if (confirmedPos != -1) {
                if (commitPos <= confirmedPos) {
                    return;
                }
                if (cConfirmedPosUpdater.compareAndSet(this, confirmedPos, -1)) {
                    break check;
                }
            }

            confirmedPos = latchConfirmed();

            if (commitPos <= confirmedPos) {
                // Release the latch.
                mConfirmedPos = confirmedPos;
                return;
            }
        }

        mConfirmedTxnId = txnId;
        // Set this last, because it releases the latch.
        mConfirmedPos = commitPos;
    }

    /**
     * Returns the context with the higher confirmed position.
     */
    TransactionContext higherConfirmed(TransactionContext other) {
        return mConfirmedPos >= other.mConfirmedPos ? this : other;
    }

    /**
     * Copy the confirmed position and transaction id to the returned array.
     */
    long[] copyConfirmed() {
        long[] result = new long[2];
        long confirmedPos = latchConfirmed();
        result[0] = confirmedPos;
        result[1] = mConfirmedTxnId;
        // Release the latch.
        mConfirmedPos = confirmedPos;
        return result;
    }

    /**
     * @return value of mConfirmedPos to set to release the latch
     */
    private long latchConfirmed() {
        int trials = 0;
        while (true) {
            long confirmedPos = mConfirmedPos;
            if (confirmedPos != -1 && cConfirmedPosUpdater.compareAndSet(this, confirmedPos, -1)) {
                return confirmedPos;
            }
            trials = AltLatch.spin(trials);
        }
    }

    /**
     * Caller must hold db commit lock.
     */
    synchronized void register(UndoLog undo) {
        UndoLog top = mTopUndoLog;
        if (top != null) {
            undo.mPrev = top;
            top.mNext = undo;
        }
        mTopUndoLog = undo;
        mUndoLogCount++;
    }

    /**
     * Should only be called after all log entries have been truncated or rolled back. Caller
     * does not need to hold db commit lock.
     */
    synchronized void unregister(UndoLog log) {
        UndoLog prev = log.mPrev;
        UndoLog next = log.mNext;
        if (prev != null) {
            prev.mNext = next;
            log.mPrev = null;
        }
        if (next != null) {
            next.mPrev = prev;
            log.mNext = null;
        } else if (log == mTopUndoLog) {
            mTopUndoLog = prev;
        }
        mUndoLogCount--;
    }

    /**
     * Returns the current transaction id or the given one, depending on which is higher.
     */
    long higherTransactionId(long txnId) {
        return Math.max(mHighTxnId, txnId);
    }

    /**
     * Caller must synchronize on this context object.
     */
    boolean hasUndoLogs() {
        return mTopUndoLog != null;
    }

    /**
     * Write any undo log references to the master undo log. Caller must hold db commit lock
     * and synchronize on this context object.
     *
     * @param workspace temporary buffer, allocated on demand
     * @return new or original workspace instance
     */
    byte[] writeToMaster(UndoLog master, byte[] workspace) throws IOException {
        for (UndoLog log = mTopUndoLog; log != null; log = log.mPrev) {
            workspace = log.writeToMaster(master, workspace);
        }
        return workspace;
    }

    /**
     * Deletes any UndoLog instances, as part of database close sequence. Caller must hold
     * exclusive db commit lock.
     */
    synchronized void deleteUndoLogs() {
        for (UndoLog log = mTopUndoLog; log != null; log = log.mPrev) {
            log.delete();
        }
        mTopUndoLog = null;
    }
}<|MERGE_RESOLUTION|>--- conflicted
+++ resolved
@@ -20,16 +20,14 @@
 import java.io.InterruptedIOException;
 import java.io.IOException;
 
-<<<<<<< HEAD
 import java.util.concurrent.ThreadLocalRandom;
 
 import java.util.concurrent.atomic.AtomicLongFieldUpdater;
+
+import org.cojen.tupl.util.Latch;
 
 import static org.cojen.tupl.RedoOps.*;
 import static org.cojen.tupl.Utils.*;
-=======
-import org.cojen.tupl.util.Latch;
->>>>>>> 61134ad1
 
 /**
  * State shared by multiple transactions. Contention is reduced by creating many context
@@ -40,17 +38,15 @@
  * @author Brian S O'Neill
  */
 /*P*/
-<<<<<<< HEAD
-final class TransactionContext extends AltLatch implements Flushable {
+final class TransactionContext extends Latch implements Flushable {
     private final static AtomicLongFieldUpdater<TransactionContext> cHighTxnIdUpdater =
         AtomicLongFieldUpdater.newUpdater(TransactionContext.class, "mHighTxnId");
 
     private final static AtomicLongFieldUpdater<TransactionContext> cConfirmedPosUpdater =
         AtomicLongFieldUpdater.newUpdater(TransactionContext.class, "mConfirmedPos");
 
-=======
-final class TransactionContext extends Latch {
->>>>>>> 61134ad1
+    private static final int SPIN_LIMIT = Runtime.getRuntime().availableProcessors();
+
     private final int mTxnStride;
 
     // Access to these fields is protected by synchronizing on this context object.
@@ -909,7 +905,11 @@
             if (confirmedPos != -1 && cConfirmedPosUpdater.compareAndSet(this, confirmedPos, -1)) {
                 return confirmedPos;
             }
-            trials = AltLatch.spin(trials);
+            trials++;
+            if (trials >= SPIN_LIMIT) {
+                Thread.yield();
+                trials = 0;
+            }
         }
     }
 
