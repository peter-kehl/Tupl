/*
 *  Copyright (C) 2011-2017 Cojen.org
 *
 *  This program is free software: you can redistribute it and/or modify
 *  it under the terms of the GNU Affero General Public License as
 *  published by the Free Software Foundation, either version 3 of the
 *  License, or (at your option) any later version.
 *
 *  This program is distributed in the hope that it will be useful,
 *  but WITHOUT ANY WARRANTY; without even the implied warranty of
 *  MERCHANTABILITY or FITNESS FOR A PARTICULAR PURPOSE.  See the
 *  GNU Affero General Public License for more details.
 *
 *  You should have received a copy of the GNU Affero General Public License
 *  along with this program.  If not, see <http://www.gnu.org/licenses/>.
 */

package org.cojen.tupl;

import java.io.IOException;

import java.util.concurrent.TimeUnit;

import static org.cojen.tupl.RedoOps.*;

/**
 * Standard transaction implementation.
 *
 * @author Brian S O'Neill
 */
final class LocalTransaction extends Locker implements Transaction {
    static final LocalTransaction BOGUS = new LocalTransaction();

    static final int
        HAS_SCOPE  = 1, // When set, scope has been entered but not logged.
        HAS_COMMIT = 2, // When set, transaction has committable changes.
        HAS_TRASH  = 4; /* When set, fragmented values are in the trash and must be
                           fully deleted after committing the top-level scope. */

    final LocalDatabase mDatabase;
    final TransactionContext mContext;
    final RedoWriter mRedo;
    DurabilityMode mDurabilityMode;

    private LockMode mLockMode;
    long mLockTimeoutNanos;
    private int mHasState;
    private long mSavepoint;
    long mTxnId;

    private UndoLog mUndoLog;

    private Object mAttachment;

    // Is an exception if transaction is borked, BOGUS if bogus.
    private Object mBorked;

    LocalTransaction(LocalDatabase db, RedoWriter redo, DurabilityMode durabilityMode,
                     LockMode lockMode, long timeoutNanos)
    {
        super(db.mLockManager);
        mDatabase = db;
        mContext = db.selectTransactionContext(this);
        mRedo = redo;
        mDurabilityMode = durabilityMode;
        mLockMode = lockMode;
        mLockTimeoutNanos = timeoutNanos;
    }

    // Constructor for redo recovery.
    LocalTransaction(LocalDatabase db, long txnId, LockMode lockMode, long timeoutNanos) {
        this(db, null, DurabilityMode.NO_REDO, lockMode, timeoutNanos);
        mTxnId = txnId;
    }

    // Constructor for undo recovery.
    LocalTransaction(LocalDatabase db, long txnId, LockMode lockMode, long timeoutNanos,
                     int hasState)
    {
        this(db, null, DurabilityMode.NO_REDO, lockMode, timeoutNanos);
        mTxnId = txnId;
        mHasState = hasState;
    }

    // Used by recovery.
    final void recoveredScope(long savepoint, int hasState) {
        ParentScope parentScope = super.scopeEnter();
        parentScope.mLockMode = mLockMode;
        parentScope.mLockTimeoutNanos = mLockTimeoutNanos;
        parentScope.mHasState = mHasState;
        parentScope.mSavepoint = mSavepoint;
        mSavepoint = savepoint;
        mHasState = hasState;
    }

    // Used by recovery.
    final void recoveredUndoLog(UndoLog undo) {
        mContext.register(undo);
        mUndoLog = undo;
    }

    // Constructor for BOGUS transaction.
    private LocalTransaction() {
        super(null);
        mDatabase = null;
        mContext = null;
        mRedo = null;
        mDurabilityMode = DurabilityMode.NO_REDO;
        mLockMode = LockMode.UNSAFE;
        mBorked = this;
    }

    @Override
    public void attach(Object obj) {
        mAttachment = obj;
    }

    @Override
    public Object attachment() {
        return mAttachment;
    }

    @Override
    public final void lockMode(LockMode mode) {
        if (mode == null) {
            throw new IllegalArgumentException("Lock mode is null");
        } else {
            bogusCheck();
            mLockMode = mode;
        }
    }

    @Override
    public final LockMode lockMode() {
        return mLockMode;
    }

    @Override
    public final void lockTimeout(long timeout, TimeUnit unit) {
        bogusCheck();
        mLockTimeoutNanos = Utils.toNanos(timeout, unit);
    }

    @Override
    public final long lockTimeout(TimeUnit unit) {
        return unit.convert(mLockTimeoutNanos, TimeUnit.NANOSECONDS);
    }

    @Override
    public final void durabilityMode(DurabilityMode mode) {
        if (mode == null) {
            throw new IllegalArgumentException("Durability mode is null");
        } else {
            bogusCheck();
            mDurabilityMode = mode;
        }
    }

    @Override
    public final DurabilityMode durabilityMode() {
        return mDurabilityMode;
    }

    @Override
    public final void check() throws DatabaseException {
        Object borked = mBorked;
        if (borked != null) {
            check(borked);
        }
    }

    private void check(Object borked) throws DatabaseException {
        if (borked == BOGUS) {
            throw new IllegalStateException("Transaction is bogus");
        } else if (borked instanceof Throwable) {
            throw new InvalidTransactionException((Throwable) borked);
        } else {
            throw new InvalidTransactionException(String.valueOf(borked));
        }
    }

    private void bogusCheck() {
        if (mBorked == BOGUS) {
            throw new IllegalStateException("Transaction is bogus");
        }
    }

    @Override
    public final void commit() throws IOException {
        Object borked = mBorked;
        if (borked != null) {
            if (borked == BOGUS) {
                return;
            }
            check(borked);
        }

        try {
            ParentScope parentScope = mParentScope;
            if (parentScope == null) {
                UndoLog undo = mUndoLog;
                if (undo == null) {
                    int hasState = mHasState;
                    if ((hasState & HAS_COMMIT) != 0) {
                        long commitPos = mContext.redoCommitFinal(mRedo, mTxnId, mDurabilityMode);
                        mHasState = hasState & ~(HAS_SCOPE | HAS_COMMIT);
                        if (commitPos != 0) {
                            if (mDurabilityMode == DurabilityMode.SYNC) {
                                mRedo.txnCommitSync(this, commitPos);
                            } else {
                                commitPending(commitPos, null);
                                return;
                            }
                        }
                    }
                    super.scopeUnlockAll();
                } else {
                    // Holding the shared commit lock ensures that the redo log
                    // doesn't disappear before the undo log. Lingering undo
                    // logs with no corresponding redo log are treated as
                    // aborted. Recovery would erroneously rollback committed
                    // transactions.
                    final CommitLock.Shared shared = mDatabase.commitLock().acquireShared();
                    long commitPos;
                    try {
                        if ((commitPos = (mHasState & HAS_COMMIT)) != 0) {
                            commitPos = mContext.redoCommitFinal(mRedo, mTxnId, mDurabilityMode);
                            mHasState &= ~(HAS_SCOPE | HAS_COMMIT);
                        }
                        // Indicates that undo log should be truncated instead
                        // of rolled back during recovery. Commit lock can now
                        // be released safely. See recoveryCleanup.
                        undo.pushCommit();
                    } finally {
                        shared.release();
                    }

                    if (commitPos != 0) {
                        // Durably sync the redo log after releasing the commit lock,
                        // preventing additional blocking.
                        if (mDurabilityMode == DurabilityMode.SYNC) {
                            mRedo.txnCommitSync(this, commitPos);
                        } else {
                            commitPending(commitPos, undo);
                            return;
                        }
                    }

                    // Calling this deletes any ghosts too.
                    super.scopeUnlockAll();

                    // Truncate obsolete log entries after releasing locks.
                    // Recovery might need to re-delete ghosts, which is only
                    // possible with a complete undo log. Truncate operation
                    // can be interrupted by a checkpoint, allowing a partial
                    // undo log to be seen by the recovery. It will not attempt
                    // to delete ghosts.
                    undo.truncate(true);

                    mContext.unregister(undo);
                    mUndoLog = null;

                    int hasState = mHasState;
                    if ((hasState & HAS_TRASH) != 0) {
                        mDatabase.fragmentedTrash().emptyTrash(mTxnId);
                        mHasState = hasState & ~HAS_TRASH;
                    }
                }

                mTxnId = 0;
            } else {
                int hasState = mHasState;
                if ((hasState & HAS_COMMIT) != 0) {
                    mContext.redoCommit(mRedo, mTxnId);
                    mHasState = hasState & ~(HAS_SCOPE | HAS_COMMIT);
                    parentScope.mHasState |= HAS_COMMIT;
                }

                super.promote();

                UndoLog undo = mUndoLog;
                if (undo != null) {
                    mSavepoint = undo.scopeCommit();
                }
            }
        } catch (Throwable e) {
            borked(e, true, true); // rollback = true, rethrow = true
        }
    }

    private void commitPending(long commitPos, UndoLog undo) throws IOException {
        PendingTxn pending = transferExclusive();
        pending.mContext = mContext;
        pending.mTxnId = mTxnId;
        pending.mCommitPos = commitPos;
        pending.mUndoLog = undo;
        pending.mHasState = mHasState;
        pending.attach(mAttachment);

        mUndoLog = null;
        mHasState = 0;
        mTxnId = 0;

        mRedo.txnCommitPending(pending);
    }

    /**
     * Commit combined with a store operation.
     *
     * @param requireUndo true if undo logging is required
     */
    final void storeCommit(boolean requireUndo, TreeCursor cursor, byte[] value)
        throws IOException
    {
        if (mRedo == null) {
            cursor.store(this, cursor.leafExclusive(), value);
            commit();
            return;
        }

        check();

        // Implementation consists of redoStore and commit logic, without extraneous checks.

        long txnId = mTxnId;

        final CommitLock.Shared shared = mDatabase.commitLock().acquireShared();
        try {
            if (txnId == 0) {
                txnId = assignTransactionId();
            }
        } catch (Throwable e) {
            shared.release();
            throw e;
        }

        try {
            int hasState = mHasState;
            byte[] key = cursor.mKey;

            ParentScope parentScope = mParentScope;
            if (parentScope == null) {
                long commitPos;
                try {
                    if (requireUndo) {
                        final DurabilityMode original = mDurabilityMode;
                        mDurabilityMode = DurabilityMode.NO_REDO;
                        try {
                            cursor.store(this, cursor.leafExclusive(), value);
                        } finally {
                            mDurabilityMode = original;
                        }
                    } else {
                        cursor.store(LocalTransaction.BOGUS, cursor.leafExclusive(), value);
                    }

                    if ((hasState & HAS_SCOPE) == 0) {
                        mContext.redoEnter(mRedo, txnId);
                        mHasState = hasState | HAS_SCOPE;
                    }

                    long cursorId = cursor.mCursorId;
                    if (cursorId == 0) {
                        long indexId = cursor.mTree.mId;
                        if (value == null) {
                            commitPos = mContext.redoDeleteCommitFinal
                                (mRedo, txnId, indexId, key, mDurabilityMode);
                        } else {
                            commitPos = mContext.redoStoreCommitFinal
                                (mRedo, txnId, indexId, key, value, mDurabilityMode);
                        }
                    } else {
                        if (value == null) {
                            mContext.redoCursorDelete(mRedo, cursorId, txnId, key);
                        } else {
                            mContext.redoCursorStore(mRedo, cursorId, txnId, key, value);
                        }
                        commitPos = mContext.redoCommitFinal(mRedo, txnId, mDurabilityMode);
                    }
                } catch (Throwable e) {
                    shared.release();
                    throw e;
                }

                mHasState = hasState & ~(HAS_SCOPE | HAS_COMMIT);

                UndoLog undo = mUndoLog;
                if (undo == null) {
                    shared.release();
                    if (commitPos != 0) {
                        if (mDurabilityMode == DurabilityMode.SYNC) {
                            mRedo.txnCommitSync(this, commitPos);
                        } else {
                            commitPending(commitPos, null);
                            return;
                        }
                    }
                    super.scopeUnlockAll();
                } else {
                    try {
                        undo.pushCommit();
                    } finally {
                        shared.release();
                    }

                    if (commitPos != 0) {
                        if (mDurabilityMode == DurabilityMode.SYNC) {
                            mRedo.txnCommitSync(this, commitPos);
                        } else {
                            commitPending(commitPos, undo);
                            return;
                        }
                    }

                    super.scopeUnlockAll();

                    undo.truncate(true);

                    mContext.unregister(undo);
                    mUndoLog = null;

                    if ((hasState & HAS_TRASH) != 0) {
                        mDatabase.fragmentedTrash().emptyTrash(mTxnId);
                        mHasState = hasState & ~HAS_TRASH;
                    }
                }

                mTxnId = 0;
            } else {
                try {
                    final DurabilityMode original = mDurabilityMode;
                    mDurabilityMode = DurabilityMode.NO_REDO;
                    try {
                        cursor.store(this, cursor.leafExclusive(), value);
                    } finally {
                        mDurabilityMode = original;
                    }

                    long cursorId = cursor.mCursorId;
                    if (cursorId == 0) {
                        long indexId = cursor.mTree.mId;
                        if ((hasState & HAS_SCOPE) == 0) {
                            setScopeState(parentScope);
                            if (value == null) {
                                mContext.redoDelete
                                    (mRedo, OP_TXN_DELETE, txnId, indexId, key);
                            } else {
                                mContext.redoStore
                                    (mRedo, OP_TXN_STORE, txnId, indexId, key, value);
                            }
                        } else {
                            if (value == null) {
                                mContext.redoDelete
                                    (mRedo, OP_TXN_DELETE_COMMIT, txnId, indexId, key);
                            } else {
                                mContext.redoStore
                                    (mRedo, OP_TXN_STORE_COMMIT, txnId, indexId, key, value);
                            }
                        }
                    } else {
                        if ((hasState & HAS_SCOPE) == 0) {
                            setScopeState(parentScope);
                            if (value == null) {
                                mContext.redoCursorDelete(mRedo, cursorId, txnId, key);
                            } else {
                                mContext.redoCursorStore(mRedo, cursorId, txnId, key, value);
                            }
                        } else {
                            if (value == null) {
                                mContext.redoCursorDelete(mRedo, cursorId, txnId, key);
                            } else {
                                mContext.redoCursorStore(mRedo, cursorId, txnId, key, value);
                            }
                            mContext.redoCommit(mRedo, txnId);
                        }
                    }
                } finally {
                    shared.release();
                }

                mHasState = hasState & ~(HAS_SCOPE | HAS_COMMIT);
                parentScope.mHasState |= HAS_COMMIT;

                super.promote();

                UndoLog undo = mUndoLog;
                if (undo != null) {
                    mSavepoint = undo.scopeCommit();
                }
            }
        } catch (Throwable e) {
            borked(e, true, true); // rollback = true, rethrow = true
        }
    }

    @Override
    public final void commitAll() throws IOException {
        while (true) {
            commit();
            if (mParentScope == null) {
                break;
            }
            exit();
        }
    }

    @Override
    public final void enter() throws IOException {
        check();

        try {
            ParentScope parentScope = super.scopeEnter();
            parentScope.mLockMode = mLockMode;
            parentScope.mLockTimeoutNanos = mLockTimeoutNanos;
            parentScope.mHasState = mHasState;

            UndoLog undo = mUndoLog;
            if (undo != null) {
                parentScope.mSavepoint = mSavepoint;
                mSavepoint = undo.scopeEnter();
            }

            // Scope and commit states are set upon first actual use of this scope.
            mHasState &= ~(HAS_SCOPE | HAS_COMMIT);
        } catch (Throwable e) {
            borked(e, true, true); // rollback = true, rethrow = true
        }
    }

    @Override
    public final void exit() {
        if (mBorked != null) {
            super.scopeExit();
            return;
        }

        try {
            ParentScope parentScope = mParentScope;
            if (parentScope == null) {
                try {
                    int hasState = mHasState;
                    if ((hasState & HAS_SCOPE) != 0) {
                        mContext.redoRollbackFinal(mRedo, mTxnId);
                    }
                    mHasState = 0;
                } catch (UnmodifiableReplicaException e) {
                    // Suppress and let undo proceed.
                }

                UndoLog undo = mUndoLog;
                if (undo != null) {
                    undo.rollback();
                }

                // Exit and release all locks obtained in this scope.
                super.scopeExit();

                mSavepoint = 0;
                if (undo != null) {
                    mContext.unregister(undo);
                    mUndoLog = null;
                }

                mTxnId = 0;
            } else {
                try {
                    int hasState = mHasState;
                    if ((hasState & HAS_SCOPE) != 0) {
                        mContext.redoRollback(mRedo, mTxnId);
                        mHasState = hasState & ~(HAS_SCOPE | HAS_COMMIT);
                    }
                } catch (UnmodifiableReplicaException e) {
                    // Suppress and let undo proceed.
                }

                UndoLog undo = mUndoLog;
                if (undo != null) {
                    undo.scopeRollback(mSavepoint);
                }

                // Exit and release all locks obtained in this scope.
                super.scopeExit();

                mLockMode = parentScope.mLockMode;
                mLockTimeoutNanos = parentScope.mLockTimeoutNanos;
                // Use or assignment to promote HAS_TRASH state.
                mHasState |= parentScope.mHasState;
                mSavepoint = parentScope.mSavepoint;
            }
        } catch (Throwable e) {
            borked(e, true, false); // rollback = true, rethrow = false
        }
    }

    @Override
    public final void reset() {
        if (mBorked == null) {
            try {
                rollback();
            } catch (Throwable e) {
                borked(e, true, false); // rollback = true, rethrow = false
            }
        } else {
            super.scopeExitAll();
        }
    }

    @Override
    public final void reset(Throwable cause) {
        if (cause == null) {
            try {
                reset();
            } catch (Throwable e) {
                // Ignore. Transaction is borked as a side-effect.
            }
        } else {
            borked(cause, true, false); // rollback = true, rethrow = false
        }
    }

    private void rollback() throws IOException {
        int hasState = mHasState;
        ParentScope parentScope = mParentScope;
        while (parentScope != null) {
            hasState |= parentScope.mHasState;
            parentScope = parentScope.mParentScope;
        }

        try {
            if ((hasState & (HAS_SCOPE | HAS_COMMIT)) != 0) {
                mContext.redoRollbackFinal(mRedo, mTxnId);
            }
            mHasState = 0;
        } catch (UnmodifiableReplicaException e) {
            // Suppress and let undo proceed.
        }

        UndoLog undo = mUndoLog;
        if (undo != null) {
            undo.rollback();
        }

        // Exit and release all locks.
        super.scopeExitAll();

        mSavepoint = 0;
        if (undo != null) {
            mContext.unregister(undo);
            mUndoLog = null;
        }

        mTxnId = 0;
    }

    @Override
    public void flush() throws IOException {
        if (mTxnId != 0) {
            mContext.flush();
        }
    }

    @Override
    public String toString() {
        StringBuilder b = new StringBuilder(Transaction.class.getName());

        if (this == BOGUS) {
            return b.append('.').append("BOGUS").toString();
        }

        b.append('@').append(Integer.toHexString(hashCode()));

        b.append(" {");
        b.append("id").append(": ").append(mTxnId);
        b.append(", ");
        b.append("durabilityMode").append(": ").append(mDurabilityMode);
        b.append(", ");
        b.append("lockMode").append(": ").append(mLockMode);
        b.append(", ");
        b.append("lockTimeout").append(": ");
        TimeUnit unit = Utils.inferUnit(TimeUnit.NANOSECONDS, mLockTimeoutNanos);
        Utils.appendTimeout(b, lockTimeout(unit), unit);

        Object att = mAttachment;
        if (att != null) {
            b.append(", ");
            b.append("attachment").append(": ").append(att);
        }

        Object borked = mBorked;
        if (borked != null) {
            b.append(", ");
            b.append("invalid").append(": ").append(borked);
        }

        return b.append('}').toString();
    }

    @Override
    public final LockResult lockShared(long indexId, byte[] key) throws LockFailureException {
        return super.lockShared(indexId, key, mLockTimeoutNanos);
    }

    final LockResult lockShared(long indexId, byte[] key, int hash) throws LockFailureException {
        return super.lockShared(indexId, key, hash, mLockTimeoutNanos);
    }

    @Override
    public final LockResult lockUpgradable(long indexId, byte[] key) throws LockFailureException {
        return super.lockUpgradable(indexId, key, mLockTimeoutNanos);
    }

    final LockResult lockUpgradable(long indexId, byte[] key, int hash)
        throws LockFailureException
    {
        return super.lockUpgradable(indexId, key, hash, mLockTimeoutNanos);
    }

    @Override
    public final LockResult lockExclusive(long indexId, byte[] key) throws LockFailureException {
        return super.lockExclusive(indexId, key, mLockTimeoutNanos);
    }

    final LockResult lockExclusive(long indexId, byte[] key, int hash)
        throws LockFailureException
    {
        return super.lockExclusive(indexId, key, hash, mLockTimeoutNanos);
    }

    /**
     * Lock acquisition used by recovery.
     *
     * @param lock Lock instance to insert, unless another already exists. The mIndexId,
     * mKey, and mHashCode fields must be set.
     */
    final LockResult lockExclusive(Lock lock) throws LockFailureException {
        return super.lockExclusive(lock, mLockTimeoutNanos);
    }

    @Override
    public final void customRedo(byte[] message, long indexId, byte[] key) throws IOException {
        if (mDatabase.mCustomTxnHandler == null) {
            throw new IllegalStateException("Custom transaction handler is not installed");
        }
        check();

        if (mRedo == null) {
            return;
        }

        long txnId = mTxnId;

        if (txnId == 0) {
            final CommitLock.Shared shared = mDatabase.commitLock().acquireShared();
            try {
                txnId = assignTransactionId();
            } finally {
                shared.release();
            }
        }

        int hasState = mHasState;
        if ((hasState & HAS_SCOPE) == 0) {
            ParentScope parentScope = mParentScope;
            if (parentScope != null) {
                setScopeState(parentScope);
            }
            mContext.redoEnter(mRedo, txnId);
        }

        mHasState = hasState | (HAS_SCOPE | HAS_COMMIT);

        if (indexId == 0) {
            if (key != null) {
                throw new IllegalArgumentException("Key cannot be used if indexId is zero");
            }
            mContext.redoCustom(mRedo, txnId, message);
        } else {
            LockResult result = lockCheck(indexId, key);
            if (result != LockResult.OWNED_EXCLUSIVE) {
                throw new IllegalStateException("Lock isn't owned exclusively: " + result);
            }
            mContext.redoCustomLock(mRedo, txnId, message, indexId, key);
        }
    }

    @Override
    public final void customUndo(byte[] message) throws IOException {
        if (mDatabase.mCustomTxnHandler == null) {
            throw new IllegalStateException("Custom transaction handler is not installed");
        }

        check();

        final CommitLock.Shared shared = mDatabase.commitLock().acquireShared();
        try {
            undoLog().pushCustom(message);
        } catch (Throwable e) {
            borked(e, true, true); // rollback = true, rethrow = true
        } finally {
            shared.release();
        }
    }

    /**
     * @param resetAlways when false, only resets committed transactions and transactions with
     * negative identifiers
     * @return true if was reset
     */
    final boolean recoveryCleanup(boolean resetAlways) throws IOException {
        UndoLog undo = mUndoLog;
        if (undo != null) {
            switch (undo.peek(true)) {
            default:
                break;

            case UndoLog.OP_COMMIT:
                // Transaction was actually committed, but redo log is gone. This can happen
                // when a checkpoint completes in the middle of the transaction commit
                // operation. Method truncates undo log as a side-effect.
                undo.deleteGhosts();
                resetAlways = true;
                break;

            case UndoLog.OP_COMMIT_TRUNCATE:
                // Like OP_COMMIT, but ghosts have already been deleted.
                undo.truncate(false);
                resetAlways = true;
                break;
            }
        }

        resetAlways |= (mTxnId < 0);
        if (resetAlways) {
            reset();
        }

        return resetAlways;
    }

    /**
     * Caller must hold commit lock.
     *
     * @param value pass null for redo delete
     */
    final void redoStore(long indexId, byte[] key, byte[] value) throws IOException {
        check();

        if (mRedo == null) {
            return;
        }

        long txnId = mTxnId;

        if (txnId == 0) {
            txnId = assignTransactionId();
        }

        try {
            int hasState = mHasState;

            // Set early in case an exception is thrown. Caller is permitted to write redo
            // entry after making any changes, and setting the commit state ensures that
            // undo log is not prematurely truncated when commit is called.
            mHasState = hasState | HAS_COMMIT;

            if ((hasState & HAS_SCOPE) == 0) {
                ParentScope parentScope = mParentScope;
                if (parentScope != null) {
                    setScopeState(parentScope);
                }
                if (value == null) {
                    mContext.redoDelete(mRedo, OP_TXN_ENTER_DELETE, txnId, indexId, key);
                } else {
                    mContext.redoStore(mRedo, OP_TXN_ENTER_STORE, txnId, indexId, key, value);
<<<<<<< HEAD
                }
                mHasState = hasState | (HAS_SCOPE | HAS_COMMIT);
            } else {
                if (value == null) {
                    mContext.redoDelete(mRedo, OP_TXN_DELETE, txnId, indexId, key);
                } else {
                    mContext.redoStore(mRedo, OP_TXN_STORE, txnId, indexId, key, value);
                }
            }
        } catch (Throwable e) {
            borked(e, false, true); // rollback = false, rethrow = true
        }
    }

    /**
     * Caller must hold commit lock.
     *
     * @param value pass null for redo delete
     */
    final void redoCursorStore(long cursorId, byte[] key, byte[] value) throws IOException {
        check();

        if (mRedo == null) {
            return;
        }

        long txnId = mTxnId;

        if (txnId == 0) {
            txnId = assignTransactionId();
        }

        try {
            int hasState = mHasState;

            // Set early in case an exception is thrown. Caller is permitted to write redo
            // entry after making any changes, and setting the commit state ensures that
            // undo log is not prematurely truncated when commit is called.
            mHasState = hasState | HAS_COMMIT;

            if ((hasState & HAS_SCOPE) == 0) {
                ParentScope parentScope = mParentScope;
                if (parentScope != null) {
                    setScopeState(parentScope);
                }
                mContext.redoEnter(mRedo, txnId);
            }
=======
                }
                mHasState = hasState | (HAS_SCOPE | HAS_COMMIT);
            } else {
                if (value == null) {
                    mContext.redoDelete(mRedo, OP_TXN_DELETE, txnId, indexId, key);
                } else {
                    mContext.redoStore(mRedo, OP_TXN_STORE, txnId, indexId, key, value);
                }
            }
        } catch (Throwable e) {
            borked(e, false, true); // rollback = false, rethrow = true
        }
    }

    /**
     * Caller must hold commit lock.
     *
     * @param value pass null for redo delete
     */
    final void redoCursorStore(long cursorId, byte[] key, byte[] value) throws IOException {
        check();

        if (mRedo == null) {
            return;
        }

        long txnId = mTxnId;

        if (txnId == 0) {
            txnId = assignTransactionId();
        }

        try {
            int hasState = mHasState;

            // Set early in case an exception is thrown. Caller is permitted to write redo
            // entry after making any changes, and setting the commit state ensures that
            // undo log is not prematurely truncated when commit is called.
            mHasState = hasState | HAS_COMMIT;

            if ((hasState & HAS_SCOPE) == 0) {
                ParentScope parentScope = mParentScope;
                if (parentScope != null) {
                    setScopeState(parentScope);
                }
                mContext.redoEnter(mRedo, txnId);
            }
>>>>>>> c8292fb0

            if (value == null) {
                mContext.redoCursorDelete(mRedo, cursorId, txnId, key);
            } else {
                mContext.redoCursorStore(mRedo, cursorId, txnId, key, value);
            }

            mHasState = hasState | (HAS_SCOPE | HAS_COMMIT);
        } catch (Throwable e) {
            borked(e, false, true); // rollback = false, rethrow = true
        }
    }

    /**
     * Transaction id must be assigned.
     */
    private void setScopeState(ParentScope scope) throws IOException {
        int hasState = scope.mHasState;
        if ((hasState & HAS_SCOPE) == 0) {
            ParentScope parentScope = scope.mParentScope;
            if (parentScope != null) {
                setScopeState(parentScope);
            }

            mContext.redoEnter(mRedo, mTxnId);
            scope.mHasState = hasState | HAS_SCOPE;
        }
    }

    /**
     * Caller must hold commit lock if transaction id has not been assigned yet.
     */
    final long txnId() {
        long txnId = mTxnId;
        if (txnId == 0) {
            txnId = mContext.nextTransactionId();
            if (mRedo != null) {
                // Replicas set the high bit to ensure no identifier conflict with the leader.
                txnId = mRedo.adjustTransactionId(txnId);
            }
            mTxnId = txnId;
        }
        return txnId;
    }

    /**
     * Caller must hold commit lock and have verified that current transaction id is 0.
     */
    private long assignTransactionId() {
        long txnId = mContext.nextTransactionId();
        // Replicas set the high bit to ensure no identifier conflict with the leader.
        txnId = mRedo.adjustTransactionId(txnId);
        mTxnId = txnId;
        return txnId;
    }

    /**
     * Attempt to generate an identifier for a cursor to perform direct redo operations.
     * Caller must hold commit lock.
<<<<<<< HEAD
     *
     * @return assigned cursor id, or 0 if not registered
     */
    final long tryRedoCursorRegister(TreeCursor cursor) throws IOException {
        if (mRedo == null || (mTxnId <= 0 && mRedo.adjustTransactionId(1) <= 0)) {
            return 0;
        }
        return doRedoCursorRegister(cursor);
=======
     */
    final boolean tryRedoCursorRegister(TreeCursor cursor) throws IOException {
        if (mRedo == null || (mTxnId <= 0 && mRedo.adjustTransactionId(1) <= 0)) {
            return false;
        } else {
            doRedoCursorRegister(cursor);
            return true;
        }
>>>>>>> c8292fb0
    }

    private long doRedoCursorRegister(TreeCursor cursor) throws IOException {
        long cursorId = mContext.nextTransactionId();
<<<<<<< HEAD
        long indexId = cursor.mTree.mId;
        try {
            mContext.redoCursorRegister(mRedo, cursorId, indexId);
=======
        try {
            mContext.redoCursorRegister(mRedo, cursorId, cursor.mTree.mId);
>>>>>>> c8292fb0
        } catch (Throwable e) {
            borked(e, false, true); // rollback = false, rethrow = true
        }
        cursor.mCursorId = cursorId;
        return cursorId;
    }

<<<<<<< HEAD
    /**
     * Caller must hold commit lock.
     *
     * @param op OP_SET_LENGTH or OP_WRITE
     * @param buf pass EMPTY_BYTES for OP_SET_LENGTH
     */
    final void redoCursorValueModify(TreeCursor cursor, int op,
                                     long pos, byte[] buf, int off, int len)
        throws IOException
    {
        check();

        if (mRedo == null) {
            return;
        }

        long txnId = mTxnId;

        if (txnId == 0) {
            txnId = assignTransactionId();
        }

        try {
            int hasState = mHasState;
            if ((hasState & HAS_SCOPE) == 0) {
                ParentScope parentScope = mParentScope;
                if (parentScope != null) {
                    setScopeState(parentScope);
                }
                mContext.redoEnter(mRedo, txnId);
            }

            mHasState = hasState | (HAS_SCOPE | HAS_COMMIT);

            long cursorId = cursor.mCursorId;

            if (cursorId < 0) {
                // High bit set indicates that a redo op was written which positioned the cursor.
                cursorId &= ~(1L << 63);
            } else {
                if (cursorId == 0) {
                    cursorId = doRedoCursorRegister(cursor);
                }
                mContext.redoCursorFind(mRedo, cursorId, txnId, cursor.mKey);
                cursor.mCursorId = cursorId | (1L << 63);
            }

            if (op == TreeValue.OP_SET_LENGTH) {
                mContext.redoCursorValueSetLength(mRedo, cursorId, txnId, pos);
            } else {
                mContext.redoCursorValueWrite(mRedo, cursorId, txnId, pos, buf, off, len);
            }
        } catch (Throwable e) {
            borked(e, false, true); // rollback = false, rethrow = true
        }
    }

=======
>>>>>>> c8292fb0
    final void setHasTrash() {
        mHasState |= HAS_TRASH;
    }

    /**
     * Caller must hold commit lock.
     *
     * @param op OP_UNUPDATE or OP_UNDELETE
     * @param payload page with Node-encoded key/value entry
     */
    final void pushUndoStore(long indexId, byte op, /*P*/ byte[] payload, int off, int len)
        throws IOException
    {
        check();
        try {
            undoLog().pushNodeEncoded(indexId, op, payload, off, len);
        } catch (Throwable e) {
            borked(e, false, true); // rollback = false, rethrow = true
        }
    }

    /**
     * Caller must hold commit lock.
     */
    final void pushUninsert(long indexId, byte[] key) throws IOException {
        check();
        try {
            undoLog().pushUninsert(indexId, key);
        } catch (Throwable e) {
            borked(e, false, true); // rollback = false, rethrow = true
        }
    }

    /**
     * Caller must hold commit lock.
     *
     * @param payload Node-encoded key followed by trash id
     */
    final void pushUndeleteFragmented(long indexId, byte[] payload, int off, int len)
        throws IOException
    {
        check();
        try {
            undoLog().pushNodeEncoded(indexId, UndoLog.OP_UNDELETE_FRAGMENTED, payload, off, len);
        } catch (Throwable e) {
            borked(e, false, true); // rollback = false, rethrow = true
        }
    }

    /**
     * Caller must hold commit lock.
     */
    private UndoLog undoLog() throws IOException {
        UndoLog undo = mUndoLog;
        if (undo == null) {
            undo = new UndoLog(mDatabase, txnId());

            ParentScope parentScope = mParentScope;
            while (parentScope != null) {
                undo.doScopeEnter();
                parentScope = parentScope.mParentScope;
            }

            mContext.register(undo);
            mUndoLog = undo;
        }
        return undo;
    }

    /**
     * Rethrows the given exception or a replacement, unless the database is closed.
     *
     * @param rollback rollback should only be performed by operations which don't hold tree
     * node latches; otherwise a latch deadlock can occur as the undo rollback attempts to
     * apply compensating actions against the tree nodes.
     * @param rethrow true to always throw an exception; false to suppress rethrowing if
     * database is known to be closed
     */
    final void borked(Throwable borked, boolean rollback, boolean rethrow) {
        // Note: The mBorked field is set only if the database is closed or if some action in
        // this method altered the state of the transaction. Leaving the field alone in all
        // other cases permits an application to fully rollback later when reset or exit is
        // called. Any action which releases locks must only do so after it has issued a
        // rollback operation to the undo log.

        boolean closed = mDatabase == null ? false : mDatabase.isClosed();

        if (mBorked == null) {
            if (closed) {
                Utils.initCause(borked, mDatabase.closedCause());
                mBorked = borked;
            } else if (rollback) {
                // Attempt to rollback the mess and release the locks.
                try {
                    rollback();
                } catch (Throwable rollbackFailed) {
                    // Rollback failed. Locks cannot be released, ensuring other transactions
                    // cannot see the partial changes made by this transaction. A restart is
                    // required, which then performs a clean rollback.

                    Utils.suppress(borked, rollbackFailed);

                    // Also panic the database if not done so already.
                    try {
                        Utils.closeOnFailure(mDatabase, borked);
                    } catch (Throwable e) {
                        // Ignore.
                    }

                    // Discard all of the locks, making it impossible for them to be released
                    // even if the application later calls reset.
                    discardAllLocks();
                }

                // Setting this field permits future operations like reset to simply release
                // any newly acquired locks, and not attempt to issue an undo log rollback.
                mBorked = borked;

                // Force application to check again if transaction is borked.
                mUndoLog = null;
            }
        }

        if (rethrow || !closed) {
            Utils.rethrow(borked);
        }
    }
}<|MERGE_RESOLUTION|>--- conflicted
+++ resolved
@@ -872,7 +872,6 @@
                     mContext.redoDelete(mRedo, OP_TXN_ENTER_DELETE, txnId, indexId, key);
                 } else {
                     mContext.redoStore(mRedo, OP_TXN_ENTER_STORE, txnId, indexId, key, value);
-<<<<<<< HEAD
                 }
                 mHasState = hasState | (HAS_SCOPE | HAS_COMMIT);
             } else {
@@ -920,55 +919,6 @@
                 }
                 mContext.redoEnter(mRedo, txnId);
             }
-=======
-                }
-                mHasState = hasState | (HAS_SCOPE | HAS_COMMIT);
-            } else {
-                if (value == null) {
-                    mContext.redoDelete(mRedo, OP_TXN_DELETE, txnId, indexId, key);
-                } else {
-                    mContext.redoStore(mRedo, OP_TXN_STORE, txnId, indexId, key, value);
-                }
-            }
-        } catch (Throwable e) {
-            borked(e, false, true); // rollback = false, rethrow = true
-        }
-    }
-
-    /**
-     * Caller must hold commit lock.
-     *
-     * @param value pass null for redo delete
-     */
-    final void redoCursorStore(long cursorId, byte[] key, byte[] value) throws IOException {
-        check();
-
-        if (mRedo == null) {
-            return;
-        }
-
-        long txnId = mTxnId;
-
-        if (txnId == 0) {
-            txnId = assignTransactionId();
-        }
-
-        try {
-            int hasState = mHasState;
-
-            // Set early in case an exception is thrown. Caller is permitted to write redo
-            // entry after making any changes, and setting the commit state ensures that
-            // undo log is not prematurely truncated when commit is called.
-            mHasState = hasState | HAS_COMMIT;
-
-            if ((hasState & HAS_SCOPE) == 0) {
-                ParentScope parentScope = mParentScope;
-                if (parentScope != null) {
-                    setScopeState(parentScope);
-                }
-                mContext.redoEnter(mRedo, txnId);
-            }
->>>>>>> c8292fb0
 
             if (value == null) {
                 mContext.redoCursorDelete(mRedo, cursorId, txnId, key);
@@ -1028,16 +978,6 @@
     /**
      * Attempt to generate an identifier for a cursor to perform direct redo operations.
      * Caller must hold commit lock.
-<<<<<<< HEAD
-     *
-     * @return assigned cursor id, or 0 if not registered
-     */
-    final long tryRedoCursorRegister(TreeCursor cursor) throws IOException {
-        if (mRedo == null || (mTxnId <= 0 && mRedo.adjustTransactionId(1) <= 0)) {
-            return 0;
-        }
-        return doRedoCursorRegister(cursor);
-=======
      */
     final boolean tryRedoCursorRegister(TreeCursor cursor) throws IOException {
         if (mRedo == null || (mTxnId <= 0 && mRedo.adjustTransactionId(1) <= 0)) {
@@ -1046,19 +986,12 @@
             doRedoCursorRegister(cursor);
             return true;
         }
->>>>>>> c8292fb0
     }
 
     private long doRedoCursorRegister(TreeCursor cursor) throws IOException {
         long cursorId = mContext.nextTransactionId();
-<<<<<<< HEAD
-        long indexId = cursor.mTree.mId;
-        try {
-            mContext.redoCursorRegister(mRedo, cursorId, indexId);
-=======
         try {
             mContext.redoCursorRegister(mRedo, cursorId, cursor.mTree.mId);
->>>>>>> c8292fb0
         } catch (Throwable e) {
             borked(e, false, true); // rollback = false, rethrow = true
         }
@@ -1066,7 +999,6 @@
         return cursorId;
     }
 
-<<<<<<< HEAD
     /**
      * Caller must hold commit lock.
      *
@@ -1124,8 +1056,6 @@
         }
     }
 
-=======
->>>>>>> c8292fb0
     final void setHasTrash() {
         mHasState |= HAS_TRASH;
     }
